import numpy as np

from extrap.entities.callpath import Callpath
from extrap.entities.calltree import Node, CallTree
from extrap.entities.coordinate import Coordinate
from extrap.entities.experiment import Experiment
from extrap.entities.functions import SingleParameterFunction, MultiParameterFunction
from extrap.entities.measurement import Measurement
from extrap.entities.metric import Metric
from extrap.entities.parameter import Parameter
from extrap.entities.terms import CompoundTerm, SimpleTerm, MultiParameterTerm
from extrap.fileio import io_helper
<<<<<<< HEAD
from extrap.fileio.file_reader.text_file_reader import TextFileReader
from extrap.modelers.aggregation.basic_aggregations import MaxAggregation, SumAggregation
from extrap.modelers.aggregation.max_aggregation import MaxAggregationFunction
from extrap.modelers.aggregation.sum_aggregation import SumAggregationFunction
=======
from extrap.modelers.aggregation.max_aggregation import MaxAggregation
from extrap.modelers.aggregation.sum_aggregation import SumAggregationFunction, SumAggregation
>>>>>>> 139b13e6
from extrap.modelers.model_generator import ModelGenerator
from tests.modelling_testcase import TestCaseWithFunctionAssertions


class TestAggregation(TestCaseWithFunctionAssertions):
    def testSumDefault(self):
        metric = Metric('time')
        experiment1, callpaths = self.prepare_experiment(metric, agg__disabled=True, agg__usage_disabled=True)
        ca, cb, evt_sync, main, overlap, start, sync, wait, work = callpaths
        mg = ModelGenerator(experiment1)
        mg.model_all()
        mg.aggregate(SumAggregation())

        self.check_same(experiment1, metric, [cb.path, ca.path, evt_sync.path, sync.path, work.path, wait.path])
        self.check_changed(experiment1, metric, [overlap.path, main.path, start.path])

        correct = [experiment1.modelers[0].models[overlap.path, metric].hypothesis.function,
                   experiment1.modelers[0].models[cb.path, metric].hypothesis.function,
                   experiment1.modelers[0].models[ca.path, metric].hypothesis.function]

        test_value = experiment1.modelers[1].models[overlap.path, metric].hypothesis.function.compound_terms

        coeff_sum = 0
        for x in correct:
            coeff_sum += x.constant_coefficient

        self.assertApprox(coeff_sum,
                          experiment1.modelers[1].models[overlap.path, metric].hypothesis.function.constant_coefficient,
                          5)

        self.assertEqual(2, len(test_value))

        # check model
        term1 = correct[0].compound_terms[0]
        term2 = CompoundTerm(SimpleTerm('logarithm', 1))
        term2.coefficient = correct[1].compound_terms[0].coefficient + correct[2].compound_terms[0].coefficient
        correct_function = SingleParameterFunction(term1, term2)
        correct_function.constant_coefficient = coeff_sum
        self.assertApproxFunction(correct_function,
                                  experiment1.modelers[1].models[overlap.path, metric].hypothesis.function)

        correct_sum = 0
        for c in correct:
            correct_sum += c.evaluate(3.5)

        test_sum = experiment1.modelers[1].models[overlap.path, metric].hypothesis.function.evaluate(3.5)

        self.assertAlmostEqual(correct_sum, float(test_sum), 9)

        experiment2, _ = self.prepare_experiment(metric, agg__disabled__sum=True, agg__usage_disabled__sum=True)
        mg = ModelGenerator(experiment2)
        mg.model_all()
        mg.aggregate(SumAggregation())
        self.assertSetEqual(set(experiment1.modelers[1].models.keys()), set(experiment2.modelers[1].models.keys()))
        for k in experiment1.modelers[1].models:
            self.assertEqual(experiment1.modelers[1].models[k], experiment2.modelers[1].models[k], msg=str(k))

        experiment3, callpaths = self.prepare_experiment(metric, agg__disabled__max=True, agg__usage_disabled__max=True)
        ca, cb, evt_sync, main, overlap, start, sync, wait, work = callpaths
        mg = ModelGenerator(experiment3)
        mg.model_all()
        mg.aggregate(SumAggregation())

        self.check_same(experiment3, metric, [cb.path, ca.path, work.path, wait.path])
        self.check_changed(experiment3, metric, [overlap.path, evt_sync.path, sync.path, main.path, start.path])

    def testSumMultiParam(self):
        x = [2, 3]

        mp_term = MultiParameterTerm()  # 2 * p^2 * q^2
        smpl_term = SimpleTerm("polynomial", 2)
        mp_term.add_parameter_term_pair((0, smpl_term))
        mp_term.add_parameter_term_pair((1, smpl_term))
        mp_term.coefficient = 2
        fkt1 = MultiParameterFunction(mp_term)

        res1 = fkt1.evaluate(x)
        self.assertEqual(res1, 72)

        mp_term = MultiParameterTerm()  # 4 * p^2 * q^2
        smpl_term = SimpleTerm("polynomial", 2)
        mp_term.add_parameter_term_pair((0, smpl_term))
        mp_term.add_parameter_term_pair((1, smpl_term))
        mp_term.coefficient = 4
        fkt2 = MultiParameterFunction(mp_term)

        res2 = fkt2.evaluate(x)
        self.assertEqual(res2, 144)

        mp_term_mixed = MultiParameterTerm()  # 1.4 * log2(p)^3 * q^2 + 4 * p^2 * q^2
        smpl_term_log = SimpleTerm("logarithm", 3)
        mp_term_mixed.add_parameter_term_pair((0, smpl_term_log))
        mp_term_mixed.add_parameter_term_pair((1, smpl_term))
        mp_term_mixed.coefficient = 1.4
        fkt3 = MultiParameterFunction(mp_term_mixed)
        fkt3.add_compound_term(mp_term)

        res3 = fkt3.evaluate(x)
        self.assertEqual(res3, 156.6)

        s = SumAggregationFunction([fkt1, fkt2, fkt3])
        self.assertEqual(len(s.raw_terms), 3)
        self.assertEqual(len(s.compound_terms), 2)

        res_sum = s.evaluate(x)
        self.assertEqual(res_sum, res1 + res2 + res3)

<<<<<<< HEAD
    def testMaxMultiParam(self):
        small_x = [2, 3]
        large_x = [5, 6]

        mp_term = MultiParameterTerm()  # 2 * p^2 * q^2 +8
        smpl_term = SimpleTerm("polynomial", 2)
        mp_term.add_parameter_term_pair((0, smpl_term))
        mp_term.add_parameter_term_pair((1, smpl_term))
        mp_term.coefficient = 2
        fkt1 = MultiParameterFunction(mp_term)
        fkt1.constant_coefficient = 113

        small_res1 = fkt1.evaluate(small_x)
        self.assertEqual(small_res1, 185)
        large_res1 = fkt1.evaluate(large_x)
        self.assertEqual(large_res1, 1913)

        mp_term = MultiParameterTerm()  #  4 * p^2 * q^2
        smpl_term = SimpleTerm("polynomial", 2)
        mp_term.add_parameter_term_pair((0, smpl_term))
        mp_term.add_parameter_term_pair((1, smpl_term))
        mp_term.coefficient = 4
        fkt2 = MultiParameterFunction(mp_term)

        small_res2 = fkt2.evaluate(small_x)
        self.assertEqual(small_res2, 144)
        large_res2 = fkt2.evaluate(large_x)
        self.assertEqual(large_res2, 3600)

        s = MaxAggregationFunction([fkt1, fkt2])
        self.assertEqual(len(s.raw_terms), 2)
        self.assertEqual(len(s.compound_terms), 0)

        res_sum = s.evaluate(small_x)
        self.assertEqual(res_sum, 185)
        res_sum = s.evaluate(large_x)
        self.assertEqual(res_sum, 3600)

=======
    def testSum2(self):
        metric = Metric('time')
        experiment1 = Experiment()
        experiment1.parameters = [Parameter('n')]
        experiment1.metrics = [metric]
        experiment1.coordinates = [Coordinate(c) for c in range(1, 6)]
        neB = Node("neB", Callpath("main->emptyA->emptyB->neA->neB"), [])
        neA = Node("neA", Callpath("main->emptyA->emptyB->neA"), [neB])
        emptyB = Node("emptyB", Callpath.EMPTY, [neA])
        emptyA = Node("emptyA", Callpath.EMPTY, [emptyB])
        main = Node("main", Callpath("main"), [emptyA])
        experiment1.callpaths = [main.path, neA.path, neB.path]
        experiment1.call_tree = io_helper.create_call_tree(experiment1.callpaths)
        experiment1.measurements = {
            (main.path, metric): [Measurement(Coordinate(c), None, None, 3 * c) for c in range(1, 6)],
            (neB.path, metric): [Measurement(Coordinate(c), None, None, 2 * c) for c in range(1, 6)],
            (neA.path, metric): [Measurement(Coordinate(c), None, None, 1 * c) for c in range(1, 6)],
        }

        mg = ModelGenerator(experiment1)
        mg.model_all()
        mg.aggregate(SumAggregation())

        self.check_same(experiment1, metric, [neB.path])
        self.check_changed(experiment1, metric,
                           [main.path, Callpath("main->emptyA"), Callpath("main->emptyA->emptyB"), neA.path])

        correct = [experiment1.modelers[0].models[main.path, metric].hypothesis.function,
                   experiment1.modelers[0].models[neB.path, metric].hypothesis.function,
                   experiment1.modelers[0].models[neA.path, metric].hypothesis.function]

        test_value = experiment1.modelers[1].models[main.path, metric].hypothesis.function.compound_terms

        coeff_sum = 0
        for x in correct:
            coeff_sum += x.constant_coefficient

        self.assertApprox(coeff_sum,
                          experiment1.modelers[1].models[main.path, metric].hypothesis.function.constant_coefficient,
                          5)

        self.assertEqual(1, len(test_value))


    def testSum3(self):
        metric = Metric('time')
        experiment1 = Experiment()
        experiment1.parameters = [Parameter('n')]
        experiment1.metrics = [metric]
        experiment1.coordinates = [Coordinate(c) for c in range(1, 6)]
        neB = Node("neB", Callpath("main->emptyA->emptyB->neA->neB"), [])
        neA = Node("neA", Callpath("main->emptyA->emptyB->neA"), [neB])
        emptyB = Node("emptyB", Callpath("main->emptyA->emptyB"), [neA])
        emptyA = Node("emptyA", Callpath("main->emptyA"), [emptyB])
        neC = Node("neC", Callpath("main->neC"), [])
        main = Node("main", Callpath("main"), [emptyA, neC])
        experiment1.callpaths = [main.path, neC.path, emptyA.path, emptyB.path, neA.path, neB.path]
        experiment1.call_tree = io_helper.create_call_tree(experiment1.callpaths)
        experiment1.measurements = {
            (neB.path, metric): [Measurement(Coordinate(c), None, None, 2 * c) for c in range(1, 6)],
            (neA.path, metric): [Measurement(Coordinate(c), None, None, 1 * c) for c in range(1, 6)],
            (neC.path, metric): [Measurement(Coordinate(c), None, None, 3 * c) for c in range(1, 6)],
        }

        mg = ModelGenerator(experiment1)
        mg.model_all()
        mg.aggregate(SumAggregation())

        self.check_same(experiment1, metric, [neB.path, neC.path])
        self.check_changed(experiment1, metric, [main.path, emptyA.path, emptyB.path, neA.path])

        correct = [experiment1.modelers[0].models[neB.path, metric].hypothesis.function,
                   experiment1.modelers[0].models[neA.path, metric].hypothesis.function,
                   experiment1.modelers[0].models[neC.path, metric].hypothesis.function]

        test_value = experiment1.modelers[1].models[main.path, metric].hypothesis.function.compound_terms

        coeff_sum = 0
        for x in correct:
            coeff_sum += x.constant_coefficient

        self.assertApprox(coeff_sum,
                          experiment1.modelers[1].models[main.path, metric].hypothesis.function.constant_coefficient,
                          5)

        self.assertEqual(1, len(test_value))

        correct = [experiment1.modelers[0].models[neB.path, metric].hypothesis.function,
                   experiment1.modelers[0].models[neA.path, metric].hypothesis.function]

        test_value = experiment1.modelers[1].models[emptyA.path, metric].hypothesis.function.compound_terms

        coeff_sum = 0
        for x in correct:
            coeff_sum += x.constant_coefficient

        self.assertApprox(coeff_sum,
                          experiment1.modelers[1].models[emptyA.path, metric].hypothesis.function.constant_coefficient,
                          5)

        self.assertEqual(1, len(test_value))
>>>>>>> 139b13e6

    def check_changed(self, experiment1, metric, paths):
        for cp in paths:
            model = experiment1.modelers[0].models.get((cp, metric))
            model1 = experiment1.modelers[1].models[cp, metric]
            if model is None:
                self.assertIsNotNone(model1)
                continue
            self.assertNotEqual(type(model.hypothesis.function), type(model1.hypothesis.function), msg=str(cp))
            self.assertRaises(AssertionError, self.assertApproxFunction, model.hypothesis.function,
                              model1.hypothesis.function, msg=str(cp))

    def check_same(self, experiment1, metric, paths):
        for cp in paths:
            model = experiment1.modelers[0].models[cp, metric]
            model1 = experiment1.modelers[1].models[cp, metric]
            self.assertEqual(type(model.hypothesis.function), type(model1.hypothesis.function), msg=str(cp))
            self.assertApproxFunction(model.hypothesis.function, model1.hypothesis.function, msg=str(cp))

    def testMax(self):
        metric = Metric('time')
        experiment1, callpaths = self.prepare_experiment(metric, agg__disabled__max=True)
        ca, cb, evt_sync, main, overlap, start, sync, wait, work = callpaths
        mg = ModelGenerator(experiment1)
        mg.model_all()
        mg.aggregate(MaxAggregation())

        self.check_same(experiment1, metric, [cb.path, ca.path, evt_sync.path, work.path, wait.path])
        self.check_changed(experiment1, metric, [overlap.path, sync.path, main.path, start.path])

    @staticmethod
    def prepare_experiment(metric, **evt_sync_tags):
        experiment1 = Experiment()
        experiment1.parameters = [Parameter('n')]
        experiment1.metrics = [metric]
        experiment1.coordinates = [Coordinate(c) for c in range(1, 6)]
        cb = Node("cb", Callpath("_start->main->sync->EVT_SYNC->OVERLAP->cb"), [])
        ca = Node("ca", Callpath("_start->main->sync->EVT_SYNC->OVERLAP->ca"), [])
        overlap = Node("OVERLAP", Callpath("_start->main->sync->EVT_SYNC->OVERLAP"), [ca, cb])
        wait = Node("WAIT", Callpath("_start->main->sync->EVT_SYNC->WAIT"), [])
        evt_sync = Node("EVT_SYNC", Callpath("_start->main->sync->EVT_SYNC", **evt_sync_tags), [wait, overlap])
        sync = Node("sync", Callpath("_start->main->sync"), [evt_sync])
        work = Node("work", Callpath("_start->main->work"))
        main = Node("main", Callpath("_start->main"), [sync, work])
        start = Node("_start", Callpath("_start"), [main])
        root = CallTree()
        root.add_child_node(start)
        experiment1.callpaths = [cb.path, ca.path, evt_sync.path, work.path, wait.path, overlap.path, sync.path,
                                 main.path, start.path]
        experiment1.call_tree = io_helper.create_call_tree(experiment1.callpaths)
        experiment1.measurements = {
            (evt_sync.path, metric): [Measurement(Coordinate(c), None, None, 1 * c ** 2) for c in range(1, 6)],
            (wait.path, metric): [Measurement(Coordinate(c), None, None, 2 * c) for c in range(1, 6)],
            (overlap.path, metric): [Measurement(Coordinate(c), None, None, 7 * c) for c in range(1, 6)],
            (cb.path, metric): [Measurement(Coordinate(c), None, None, 10 * np.log2(c)) for c in range(1, 6)],
            (ca.path, metric): [Measurement(Coordinate(c), None, None, 20 * np.log2(c)) for c in range(1, 6)],
            (sync.path, metric): [Measurement(Coordinate(c), None, None, 5 * c) for c in range(1, 6)],
            (work.path, metric): [Measurement(Coordinate(c), None, None, 3 * c ** 2) for c in range(1, 6)],
            (main.path, metric): [Measurement(Coordinate(c), None, None, 2 * c) for c in range(1, 6)],
            (start.path, metric): [Measurement(Coordinate(c), None, None, 1 * c) for c in range(1, 6)],
        }
        return experiment1, (ca, cb, evt_sync, main, overlap, start, sync, wait, work)<|MERGE_RESOLUTION|>--- conflicted
+++ resolved
@@ -10,15 +10,8 @@
 from extrap.entities.parameter import Parameter
 from extrap.entities.terms import CompoundTerm, SimpleTerm, MultiParameterTerm
 from extrap.fileio import io_helper
-<<<<<<< HEAD
-from extrap.fileio.file_reader.text_file_reader import TextFileReader
-from extrap.modelers.aggregation.basic_aggregations import MaxAggregation, SumAggregation
-from extrap.modelers.aggregation.max_aggregation import MaxAggregationFunction
-from extrap.modelers.aggregation.sum_aggregation import SumAggregationFunction
-=======
-from extrap.modelers.aggregation.max_aggregation import MaxAggregation
+from extrap.modelers.aggregation.max_aggregation import MaxAggregation, MaxAggregationFunction
 from extrap.modelers.aggregation.sum_aggregation import SumAggregationFunction, SumAggregation
->>>>>>> 139b13e6
 from extrap.modelers.model_generator import ModelGenerator
 from tests.modelling_testcase import TestCaseWithFunctionAssertions
 
@@ -126,7 +119,6 @@
         res_sum = s.evaluate(x)
         self.assertEqual(res_sum, res1 + res2 + res3)
 
-<<<<<<< HEAD
     def testMaxMultiParam(self):
         small_x = [2, 3]
         large_x = [5, 6]
@@ -165,7 +157,6 @@
         res_sum = s.evaluate(large_x)
         self.assertEqual(res_sum, 3600)
 
-=======
     def testSum2(self):
         metric = Metric('time')
         experiment1 = Experiment()
@@ -267,7 +258,6 @@
                           5)
 
         self.assertEqual(1, len(test_value))
->>>>>>> 139b13e6
 
     def check_changed(self, experiment1, metric, paths):
         for cp in paths:
