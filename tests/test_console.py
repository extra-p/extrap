--- conflicted
+++ resolved
@@ -94,8 +94,6 @@
                                extrap.main,
                                ['--print', 'functions-python', '--text', 'data/text/two_parameter_1.txt'])
 
-<<<<<<< HEAD
-=======
     def test_print_latex(self):
         self.assertOutputRegex(
             "Callpath\:\s+compute\s+"
@@ -143,7 +141,6 @@
             extrap.main,
             ['--text', 'data/text/one_parameter_segmented_1.txt', '--modeler', 'segmented'])
 
->>>>>>> 1da5868e
     def assertOutput(self, text, command, *args, **kwargs):
         temp_stdout = StringIO()
         with contextlib.redirect_stdout(temp_stdout):
