# This file is part of the Extra-P software (http://www.scalasca.org/software/extra-p)
#
# Copyright (c) 2021-2023, Technical University of Darmstadt, Germany
#
# This software may be modified and distributed under the terms of a BSD-style license.
# See the LICENSE file in the base directory for details.

import contextlib
import re
import unittest
from io import StringIO

from extrap.extrap import extrapcmd as extrap
from extrap.fileio import output
from extrap.fileio.file_reader.text_file_reader import TextFileReader
from extrap.fileio.output import OutputFormatError
from extrap.modelers.model_generator import ModelGenerator


class TestOutput(unittest.TestCase):

    @classmethod
    def setUpClass(cls) -> None:
        cls.exp = TextFileReader().read_experiment('data/text/two_parameter_3.txt')
        ModelGenerator(cls.exp).model_all()

    def test_print(self):
        self.assertOutputRegex(
            r"time,\s+merge\:\s+Errors\:\s+312.47721968\d{6},\s+0.07834117602\d{6}\s+"
            r"time,\s+sort\:\s+Errors\:\s+312.47721968\d{6},\s+0.07834117602\d{6}\s+"
            r"flops,\s+merge\:\s+Errors\:\s+312.47721968\d{6},\s+0.07834117602\d{6}\s+"
            r"flops,\s+sort\:\s+Errors\:\s+312.47721968\d{6},\s+0.07834117602\d{6}\s*",
            extrap.main,
            ['--print', '{metric}, {callpath}: Errors: {rss}, {re}', '--text', 'data/text/two_parameter_3.txt'])

        self.assertOutputRegex(
            r"\(2\.00E\+01\)\s+Mean\:\s+8\.19E\+01\s+Median\:\s+8\.20E\+01\s+"
            r"\(3\.00E\+01\)\s+Mean\:\s+1\.79E\+02\s+Median\:\s+1\.78E\+02\s+"
            r"\(4\.00E\+01\)\s+Mean\:\s+3\.19E\+02\s+Median\:\s+3\.19E\+02\s+"
            r"\(5\.00E\+01\)\s+Mean\:\s+5\.05E\+02\s+Median\:\s+5\.06E\+02\s+"
            r"\(6\.00E\+01\)\s+Mean\:\s+7\.25E\+02\s+Median\:\s+7\.26E\+02",
            extrap.main, ['--print', '{measurements}', '--text', 'data/text/one_parameter_1.txt'])

        self.assertOutputRegex(
            r"time,\s+merge\:\s+312.47721968\d{5,7}\/6.644640850\d{5,7}\s+1\.3742083125\d{5,7}\s+\+\s+"
            r"6\.698080399\d{5,7}\s+\*\s+log2\(y\)\^\(1\)\s+\+\s+0\.043841655290\d{5,7}\s+\*\s+x\^\(3\/2\)\s+\*\s+"
            r"log2\(x\)\^\(2\)\s+\*\s+log2\(y\)\^\(1\)\s+"
            r"time,\s+sort\:\s+312.47721968\d{5,7}\/6.644640850\d{5,7}\s+1\.3742083125\d{5,7}\s+\+\s+"
            r"6\.698080399\d{5,7}\s+\*\s+log2\(y\)\^\(1\)\s+\+\s+0\.043841655290\d{5,7}\s+\*\s+x\^\(3\/2\)\s+\*\s+"
            r"log2\(x\)\^\(2\)\s+\*\s+log2\(y\)\^\(1\)\s+"
            r"flops,\s+merge\:\s+312.47721968\d{5,7}\/6.644640850\d{5,7}\s+1\.3742083125\d{5,7}\s+\+\s+"
            r"6\.698080399\d{5,7}\s+\*\s+log2\(y\)\^\(1\)\s+\+\s+0\.043841655290\d{5,7}\s+\*\s+x\^\(3\/2\)\s+\*\s+"
            r"log2\(x\)\^\(2\)\s+\*\s+log2\(y\)\^\(1\)\s+"
            r"flops,\s+sort\:\s+312.47721968\d{5,7}\/6.644640850\d{5,7}\s+1\.3742083125\d{5,7}\s+\+\s+"
            r"6\.698080399\d{5,7}\s+\*\s+log2\(y\)\^\(1\)\s+\+\s+0\.043841655290\d{5,7}\s+\*\s+x\^\(3\/2\)\s+\*\s+"
            r"log2\(x\)\^\(2\)\s+\*\s+log2\(y\)\^\(1\)",
            extrap.main,
            ['--print', '{metric}, {callpath}: {rss}/{smape} {model}', '--text', 'data/text/two_parameter_3.txt'])

    def test_model_python(self):
        self.assertOutputRegex(
            r"time,\s+merge\:\s+312.47721968\d{5,7}\/6.644640850\d{5,7}\s+1\.3742083125\d{5,7}\+"
            r"6\.698080399\d{5,7}\*log2\(y\)\*\*\(1\)\+0\.043841655290\d{5,7}\*x\*\*\(3\/2\)\*"
            r"log2\(x\)\*\*\(2\)\*log2\(y\)\*\*\(1\)\s+"
            r"time,\s+sort\:\s+312.47721968\d{5,7}\/6.644640850\d{5,7}\s+1\.3742083125\d{5,7}\+"
            r"6\.698080399\d{5,7}\*log2\(y\)\*\*\(1\)\+0\.043841655290\d{5,7}\*x\*\*\(3\/2\)\*"
            r"log2\(x\)\*\*\(2\)\*log2\(y\)\*\*\(1\)\s+"
            r"flops,\s+merge\:\s+312.47721968\d{5,7}\/6.644640850\d{5,7}\s+1\.3742083125\d{5,7}\+"
            r"6\.698080399\d{5,7}\*log2\(y\)\*\*\(1\)\+0\.043841655290\d{5,7}\*x\*\*\(3\/2\)\*"
            r"log2\(x\)\*\*\(2\)\*log2\(y\)\*\*\(1\)\s+"
            r"flops,\s+sort\:\s+312.47721968\d{5,7}\/6.644640850\d{5,7}\s+1\.3742083125\d{5,7}\+"
            r"6\.698080399\d{5,7}\*log2\(y\)\*\*\(1\)\+0\.043841655290\d{5,7}\*x\*\*\(3\/2\)\*"
            r"log2\(x\)\*\*\(2\)\*log2\(y\)\*\*\(1\)",
            extrap.main,
            ['--print', '{metric}, {callpath}: {rss}/{smape} {model:python}', '--text',
             'data/text/two_parameter_3.txt'])

<<<<<<< HEAD
=======

    #NOTE: there is no point in test like this, every time we change something in the modeler that leads to slightly different outputs
    # all of these test will fail, instead we should have a test that checks general conversion capabilities using hardcoded models as strings
    # that are not produced by the modeler or any data read from file
    """def test_model_latex(self):
        self.assertOutputRegex(
            r"time,\ merge:\ 312\.47721968273464/6\.6446408501203775\ \$1\.374\+6\.698\\cdot\ \\log_2\{y\}\^\{1\}\+"
            r"4\.384\\times10\^\{−2\}\\cdot\ x\^\{3/2\}\\cdot\ \\log_2\{x\}\^\{2\}\\cdot\ \\log_2\{y\}\^\{1\}\$\s+"
            r"time,\ sort:\ 312\.47721968273464/6\.6446408501203775\ \$1\.374\+6\.698\\cdot\ \\log_2\{y\}\^\{1\}\+"
            r"4\.384\\times10\^\{−2\}\\cdot\ x\^\{3/2\}\\cdot\ \\log_2\{x\}\^\{2\}\\cdot\ \\log_2\{y\}\^\{1\}\$\s+"
            r"flops,\ merge:\ 312\.47721968273464/6\.6446408501203775\ \$1\.374\+6\.698\\cdot\ \\log_2\{y\}\^\{1\}\+"
            r"4\.384\\times10\^\{−2\}\\cdot\ x\^\{3/2\}\\cdot\ \\log_2\{x\}\^\{2\}\\cdot\ \\log_2\{y\}\^\{1\}\$\s+"
            r"flops,\ sort:\ 312\.47721968273464/6\.6446408501203775\ \$1\.374\+6\.698\\cdot\ \\log_2\{y\}\^\{1\}\+"
            r"4\.384\\times10\^\{−2\}\\cdot\ x\^\{3/2\}\\cdot\ \\log_2\{x\}\^\{2\}\\cdot\ \\log_2\{y\}\^\{1\}\$",
            extrap.main,
            ['--print', '{metric}, {callpath}: {rss}/{smape} {model:latex}', '--text',
             'data/text/two_parameter_3.txt'])"""

>>>>>>> 1da5868e
    def test_invalid(self):
        with self.assertRaises(OutputFormatError):
            extrap.main(['--print', '{metric}, {a}', '--text', 'data/text/two_parameter_3.txt'])

    def test_basic_output(self):
        self.assertOutputRegex(
            r"time\s+flops",
            extrap.main,
            ['--print', '{metric}', '--text', 'data/text/two_parameter_3.txt'])
        self.assertOutputRegex(
            r"merge\s+sort",
            extrap.main,
            ['--print', '{callpath}', '--text', 'data/text/two_parameter_3.txt'])

    @staticmethod
    def _make_expected(point_string):
        truth = ""
        for name in ("merge,time:", "sort,time:", "merge,flops:", "sort,flops:"):
            truth += name + point_string
        return truth

    def test_point_formatting(self):
        truth = self._make_expected(
            "(2.00E+01, 1.00E+00) | (2.00E+01, 2.00E+00) | (2.00E+01, 3.00E+00) | (2.00E+01, 4.00E+00) | "
            "(2.00E+01, 5.00E+00) | (3.00E+01, 1.00E+00) | (3.00E+01, 2.00E+00) | (3.00E+01, 3.00E+00) | "
            "(3.00E+01, 4.00E+00) | (3.00E+01, 5.00E+00) | (4.00E+01, 1.00E+00) | (4.00E+01, 2.00E+00) | "
            "(4.00E+01, 3.00E+00) | (4.00E+01, 4.00E+00) | (4.00E+01, 5.00E+00) | (5.00E+01, 1.00E+00) | "
            "(5.00E+01, 2.00E+00) | (5.00E+01, 3.00E+00) | (5.00E+01, 4.00E+00) | (5.00E+01, 5.00E+00) | "
            "(6.00E+01, 1.00E+00) | (6.00E+01, 2.00E+00) | (6.00E+01, 3.00E+00) | (6.00E+01, 4.00E+00) | "
            "(6.00E+01, 5.00E+00)\n")
        self.assertEqual(truth, output.format_output(self.exp, '{callpath},{metric}:{points}'))

    def test_point_formatting1(self):
        truth = self._make_expected(
            "(2.00E+01, 1.00E+00);(2.00E+01, 2.00E+00);(2.00E+01, 3.00E+00);(2.00E+01, 4.00E+00);"
            "(2.00E+01, 5.00E+00);(3.00E+01, 1.00E+00);(3.00E+01, 2.00E+00);(3.00E+01, 3.00E+00);"
            "(3.00E+01, 4.00E+00);(3.00E+01, 5.00E+00);(4.00E+01, 1.00E+00);(4.00E+01, 2.00E+00);"
            "(4.00E+01, 3.00E+00);(4.00E+01, 4.00E+00);(4.00E+01, 5.00E+00);(5.00E+01, 1.00E+00);"
            "(5.00E+01, 2.00E+00);(5.00E+01, 3.00E+00);(5.00E+01, 4.00E+00);(5.00E+01, 5.00E+00);"
            "(6.00E+01, 1.00E+00);(6.00E+01, 2.00E+00);(6.00E+01, 3.00E+00);(6.00E+01, 4.00E+00);"
            "(6.00E+01, 5.00E+00)\n")
        self.assertEqual(truth, output.format_output(self.exp, "{callpath},{metric}:{points:sep:';';}"))

    def test_point_formatting2(self):
        truth = self._make_expected("(2.00E+01, 1.00E+00)(2.00E+01, 2.00E+00)(2.00E+01, 3.00E+00)(2.00E+01, 4.00E+00)"
                                    "(2.00E+01, 5.00E+00)(3.00E+01, 1.00E+00)(3.00E+01, 2.00E+00)(3.00E+01, 3.00E+00)"
                                    "(3.00E+01, 4.00E+00)(3.00E+01, 5.00E+00)(4.00E+01, 1.00E+00)(4.00E+01, 2.00E+00)"
                                    "(4.00E+01, 3.00E+00)(4.00E+01, 4.00E+00)(4.00E+01, 5.00E+00)(5.00E+01, 1.00E+00)"
                                    "(5.00E+01, 2.00E+00)(5.00E+01, 3.00E+00)(5.00E+01, 4.00E+00)(5.00E+01, 5.00E+00)"
                                    "(6.00E+01, 1.00E+00)(6.00E+01, 2.00E+00)(6.00E+01, 3.00E+00)(6.00E+01, 4.00E+00)"
                                    "(6.00E+01, 5.00E+00)\n")
        self.assertEqual(truth, output.format_output(self.exp, "{callpath},{metric}:{points:sep:''}"))

    def test_point_formatting3(self):
        truth = self._make_expected("2.00E+01, 1.00E+00;2.00E+01, 2.00E+00;2.00E+01, 3.00E+00;2.00E+01, 4.00E+00;"
                                    "2.00E+01, 5.00E+00;3.00E+01, 1.00E+00;3.00E+01, 2.00E+00;3.00E+01, 3.00E+00;"
                                    "3.00E+01, 4.00E+00;3.00E+01, 5.00E+00;4.00E+01, 1.00E+00;4.00E+01, 2.00E+00;"
                                    "4.00E+01, 3.00E+00;4.00E+01, 4.00E+00;4.00E+01, 5.00E+00;5.00E+01, 1.00E+00;"
                                    "5.00E+01, 2.00E+00;5.00E+01, 3.00E+00;5.00E+01, 4.00E+00;5.00E+01, 5.00E+00;"
                                    "6.00E+01, 1.00E+00;6.00E+01, 2.00E+00;6.00E+01, 3.00E+00;6.00E+01, 4.00E+00;"
                                    "6.00E+01, 5.00E+00\n")
        self.assertEqual(truth, output.format_output(self.exp, "{callpath},{metric}:{points:sep:';';format:'{point}'}"))

    def test_point_formatting4(self):
        truth = self._make_expected("2.00E+01, 1.00E+00;2.00E+01, 2.00E+00;2.00E+01, 3.00E+00;2.00E+01, 4.00E+00;"
                                    "2.00E+01, 5.00E+00;3.00E+01, 1.00E+00;3.00E+01, 2.00E+00;3.00E+01, 3.00E+00;"
                                    "3.00E+01, 4.00E+00;3.00E+01, 5.00E+00;4.00E+01, 1.00E+00;4.00E+01, 2.00E+00;"
                                    "4.00E+01, 3.00E+00;4.00E+01, 4.00E+00;4.00E+01, 5.00E+00;5.00E+01, 1.00E+00;"
                                    "5.00E+01, 2.00E+00;5.00E+01, 3.00E+00;5.00E+01, 4.00E+00;5.00E+01, 5.00E+00;"
                                    "6.00E+01, 1.00E+00;6.00E+01, 2.00E+00;6.00E+01, 3.00E+00;6.00E+01, 4.00E+00;"
                                    "6.00E+01, 5.00E+00\n")
        self.assertEqual(truth, output.format_output(self.exp, "{callpath},{metric}:{points:format:'{point}';sep:';'}"))

    def test_point_formatting5(self):
        truth = self._make_expected("2.00E+01'1.00E+00 | 2.00E+01'2.00E+00 | 2.00E+01'3.00E+00 | 2.00E+01'4.00E+00 | "
                                    "2.00E+01'5.00E+00 | 3.00E+01'1.00E+00 | 3.00E+01'2.00E+00 | 3.00E+01'3.00E+00 | "
                                    "3.00E+01'4.00E+00 | 3.00E+01'5.00E+00 | 4.00E+01'1.00E+00 | 4.00E+01'2.00E+00 | "
                                    "4.00E+01'3.00E+00 | 4.00E+01'4.00E+00 | 4.00E+01'5.00E+00 | 5.00E+01'1.00E+00 | "
                                    "5.00E+01'2.00E+00 | 5.00E+01'3.00E+00 | 5.00E+01'4.00E+00 | 5.00E+01'5.00E+00 | "
                                    "6.00E+01'1.00E+00 | 6.00E+01'2.00E+00 | 6.00E+01'3.00E+00 | 6.00E+01'4.00E+00 | "
                                    "6.00E+01'5.00E+00\n")
        self.assertEqual(truth,
                         output.format_output(self.exp, r"{callpath},{metric}:{points:format:'{point:sep:'\''}'}"))

    def test_point_formatting8(self):
        truth = self._make_expected(
            "2.00E+01\t1.00E+00 | 2.00E+01\t2.00E+00 | 2.00E+01\t3.00E+00 | 2.00E+01\t4.00E+00 | "
            "2.00E+01\t5.00E+00 | 3.00E+01\t1.00E+00 | 3.00E+01\t2.00E+00 | 3.00E+01\t3.00E+00 | "
            "3.00E+01\t4.00E+00 | 3.00E+01\t5.00E+00 | 4.00E+01\t1.00E+00 | 4.00E+01\t2.00E+00 | "
            "4.00E+01\t3.00E+00 | 4.00E+01\t4.00E+00 | 4.00E+01\t5.00E+00 | 5.00E+01\t1.00E+00 | "
            "5.00E+01\t2.00E+00 | 5.00E+01\t3.00E+00 | 5.00E+01\t4.00E+00 | 5.00E+01\t5.00E+00 | "
            "6.00E+01\t1.00E+00 | 6.00E+01\t2.00E+00 | 6.00E+01\t3.00E+00 | 6.00E+01\t4.00E+00 | "
            "6.00E+01\t5.00E+00\n")
        self.assertEqual(truth,
                         output.format_output(self.exp, r"{callpath},{metric}:{points:format:'{point:sep:'\t'}'}"))

    def test_point_formatting6(self):
        truth = self._make_expected(
            "x20.000;y1.000 | x20.000;y2.000 | x20.000;y3.000 | x20.000;y4.000 | x20.000;y5.000 | "
            "x30.000;y1.000 | x30.000;y2.000 | x30.000;y3.000 | x30.000;y4.000 | x30.000;y5.000 | x40.000;y1.000 | "
            "x40.000;y2.000 | x40.000;y3.000 | x40.000;y4.000 | x40.000;y5.000 | x50.000;y1.000 | x50.000;y2.000 | "
            "x50.000;y3.000 | x50.000;y4.000 | x50.000;y5.000 | x60.000;y1.000 | x60.000;y2.000 | x60.000;y3.000 | "
            "x60.000;y4.000 | x60.000;y5.000\n")
        self.assertEqual(truth, output.format_output(self.exp, "{callpath},{metric}:{points:format:'{point:sep:';';"
                                                               "format:'{parameter}{coordinate:.3f}'}'}"))

    def test_point_formatting7(self):
        truth = (re.escape(
            "(2.00E+01, 1.00E+00) | (2.00E+01, 2.00E+00) | (2.00E+01, 3.00E+00) | (2.00E+01, 4.00E+00) | "
            "(2.00E+01, 5.00E+00) | (3.00E+01, 1.00E+00) | (3.00E+01, 2.00E+00) | (3.00E+01, 3.00E+00) | "
            "(3.00E+01, 4.00E+00) | (3.00E+01, 5.00E+00) | (4.00E+01, 1.00E+00) | (4.00E+01, 2.00E+00) | "
            "(4.00E+01, 3.00E+00) | (4.00E+01, 4.00E+00) | (4.00E+01, 5.00E+00) | (5.00E+01, 1.00E+00) | "
            "(5.00E+01, 2.00E+00) | (5.00E+01, 3.00E+00) | (5.00E+01, 4.00E+00) | (5.00E+01, 5.00E+00) | "
            "(6.00E+01, 1.00E+00) | (6.00E+01, 2.00E+00) | (6.00E+01, 3.00E+00) | (6.00E+01, 4.00E+00) | ") +
                 r"\(6\.00E\+01,\ 5\.00E\+00\)\n\t312\.47721968\d{6}:x\ y\n") * 4
        self.assertRegex(output.format_output(self.exp, "{points}\n\t{rss}:{parameters}"), truth)

    def test_measurement_formatting(self):
        truth = self._make_expected(
            "x20.000;y1.000:9.99E-01|x20.000;y2.000:8.11E+01|x20.000;y3.000:1.28E+02|x20.000;y4.000:1.62E+02|"
            "x20.000;y5.000:1.87E+02|x30.000;y1.000:1.00E+00|x30.000;y2.000:1.82E+02|x30.000;y3.000:2.84E+02|"
            "x30.000;y4.000:3.64E+02|x30.000;y5.000:4.21E+02|x40.000;y1.000:9.89E-01|x40.000;y2.000:3.18E+02|"
            "x40.000;y3.000:5.09E+02|x40.000;y4.000:6.43E+02|x40.000;y5.000:7.44E+02|x50.000;y1.000:1.00E+00|"
            "x50.000;y2.000:5.02E+02|x50.000;y3.000:7.95E+02|x50.000;y4.000:1.00E+03|x50.000;y5.000:1.17E+03|"
            "x60.000;y1.000:1.00E+00|x60.000;y2.000:7.26E+02|x60.000;y3.000:1.14E+03|x60.000;y4.000:1.44E+03|"
            "x60.000;y5.000:1.66E+03\n")

        self.assertEqual(truth, output.format_output(self.exp,
                                                     "{callpath},{metric}:"
                                                     "{measurements: format: "
                                                     "'{point:sep:';'; format:'{parameter}{coordinate:.3f}'}:{mean:.2E}';"
                                                     "sep:'|'}"))

    def test_brace_escape_parameter(self):
        self.assertEqual("{p}x {p}y\n{p}x {p}y\n{p}x {p}y\n{p}x {p}y\n",
                         output.format_output(self.exp, "{parameters: format:'{{p}}{parameter}'}"))
        self.assertEqual("{x} {y}\n{x} {y}\n{x} {y}\n{x} {y}\n",
                         output.format_output(self.exp, "{parameters: format:'{{{parameter}}}'}"))

    def test_brace_escape_measurement(self):
        self.assertRegex(
            output.format_output(self.exp, "{measurements: sep:',' format:'{{{mean:.2E}}}{{q}}'} {rss}"),
            (re.escape(
                "{9.99E-01}{q},{8.11E+01}{q},{1.28E+02}{q},{1.62E+02}{q},{1.87E+02}{q},{1.00E+00}{q},{1.82E+02}{q},"
                "{2.84E+02}{q},{3.64E+02}{q},{4.21E+02}{q},{9.89E-01}{q},{3.18E+02}{q},{5.09E+02}{q},{6.43E+02}{q},"
                "{7.44E+02}{q},{1.00E+00}{q},{5.02E+02}{q},{7.95E+02}{q},{1.00E+03}{q},{1.17E+03}{q},{1.00E+00}{q},"
                "{7.26E+02}{q},{1.14E+03}{q},{1.44E+03}{q},{1.66E+03}{q} ") + r"312\.47721968\d{6}\n") * 4)
        self.assertEqual(
            ("{9.99E-01},{8.11E+01},{1.28E+02},{1.62E+02},{1.87E+02},{1.00E+00},{1.82E+02},{2.84E+02},{3.64E+02},"
             "{4.21E+02},{9.89E-01},{3.18E+02},{5.09E+02},{6.43E+02},{7.44E+02},{1.00E+00},{5.02E+02},{7.95E+02},"
             "{1.00E+03},{1.17E+03},{1.00E+00},{7.26E+02},{1.14E+03},{1.44E+03},{1.66E+03}\n") * 4,
            output.format_output(self.exp, "{measurements: sep:',' format:'{{{mean:.2E}}}'}"))

    def test_brace_escape(self):
        self.assertEqual("mergea\nsorta\nmergea\nsorta\n", output.format_output(self.exp, "{callpath}a"))
        self.assertEqual("merge{a}\nsort{a}\nmerge{a}\nsort{a}\n", output.format_output(self.exp, "{callpath}{{a}}"))
        self.assertEqual("{merge}\n{sort}\n{merge}\n{sort}\n", output.format_output(self.exp, "{{{callpath}}}"))
        self.assertEqual("{312.48}:time:merge\n"
                         "{312.48}:time:sort\n"
                         "{312.48}:flops:merge\n"
                         "{312.48}:flops:sort\n", output.format_output(self.exp, "{{{rss:.2f}}}:{metric}:{callpath}"))
        self.assertEqual("{312.48:time}:merge\n"
                         "{312.48:time}:sort\n"
                         "{312.48:flops}:merge\n"
                         "{312.48:flops}:sort\n", output.format_output(self.exp, "{{{rss:.2f}:{metric}}}:{callpath}"))
        self.assertEqual("{{312.48:time:merge\n"
                         "{{312.48:time:sort\n"
                         "{{312.48:flops:merge\n"
                         "{{312.48:flops:sort\n", output.format_output(self.exp, "{{{{{rss:.2f}:{metric}:{callpath}"))
        self.assertEqual(
            "{{(2.00E+01, 1.00E+00) | (2.00E+01, 2.00E+00) | (2.00E+01, 3.00E+00) | (2.00E+01, 4.00E+00) | "
            "(2.00E+01, 5.00E+00) | (3.00E+01, 1.00E+00) | (3.00E+01, 2.00E+00) | (3.00E+01, 3.00E+00) | "
            "(3.00E+01, 4.00E+00) | (3.00E+01, 5.00E+00) | (4.00E+01, 1.00E+00) | (4.00E+01, 2.00E+00) | "
            "(4.00E+01, 3.00E+00) | (4.00E+01, 4.00E+00) | (4.00E+01, 5.00E+00) | (5.00E+01, 1.00E+00) | "
            "(5.00E+01, 2.00E+00) | (5.00E+01, 3.00E+00) | (5.00E+01, 4.00E+00) | (5.00E+01, 5.00E+00) | "
            "(6.00E+01, 1.00E+00) | (6.00E+01, 2.00E+00) | (6.00E+01, 3.00E+00) | (6.00E+01, 4.00E+00) | "
            "(6.00E+01, 5.00E+00)}\n" * 4, output.format_output(self.exp, "{{{{{points}}}"))
        self.assertEqual(
            "{{x{20.0}},{y{1.0}}}p | {{x{20.0}},{y{2.0}}}p | {{x{20.0}},{y{3.0}}}p | {{x{20.0}},{y{4.0}}}p | "
            "{{x{20.0}},{y{5.0}}}p | {{x{30.0}},{y{1.0}}}p | {{x{30.0}},{y{2.0}}}p | {{x{30.0}},{y{3.0}}}p | "
            "{{x{30.0}},{y{4.0}}}p | {{x{30.0}},{y{5.0}}}p | {{x{40.0}},{y{1.0}}}p | {{x{40.0}},{y{2.0}}}p | "
            "{{x{40.0}},{y{3.0}}}p | {{x{40.0}},{y{4.0}}}p | {{x{40.0}},{y{5.0}}}p | {{x{50.0}},{y{1.0}}}p | "
            "{{x{50.0}},{y{2.0}}}p | {{x{50.0}},{y{3.0}}}p | {{x{50.0}},{y{4.0}}}p | {{x{50.0}},{y{5.0}}}p | "
            "{{x{60.0}},{y{1.0}}}p | {{x{60.0}},{y{2.0}}}p | {{x{60.0}},{y{3.0}}}p | {{x{60.0}},{y{4.0}}}p | "
            "{{x{60.0}},{y{5.0}}}p\n" * 4, output.format_output(self.exp,
                                                                "{points: format: '{{{point:sep:',' ; format:'{{{parameter}{{{coordinate}}}}}'}}}p'}"))

    def test_error_message(self):
        self.assertRaises(OutputFormatError,
                          output.format_output, self.exp, "{invalid_name}")
        self.assertRaises(OutputFormatError,
                          output.format_output, self.exp, "{{{callpath}}")
        self.assertRaises(OutputFormatError,
                          output.format_output, self.exp, "{callpath")

    def assertOutputRegex(self, regex, command, *args, **kwargs):
        temp_stdout = StringIO()
        with contextlib.redirect_stdout(temp_stdout):
            command(*args, **kwargs)
        output = temp_stdout.getvalue().strip()
        try:
            self.assertRegex(output, regex)
        except Exception:
            print()
            print("####### ORIGINAL OUTPUT #######")
            print(output)
            print("####### END OF ORIGINAL OUTPUT #######")
            raise

    def assertOutput(self, expected, command, *args, **kwargs):
        temp_stdout = StringIO()
        with contextlib.redirect_stdout(temp_stdout):
            command(*args, **kwargs)
        output = temp_stdout.getvalue().strip()
        self.assertEqual(expected, output)


if __name__ == '__main__':
    unittest.main()<|MERGE_RESOLUTION|>--- conflicted
+++ resolved
@@ -75,8 +75,6 @@
             ['--print', '{metric}, {callpath}: {rss}/{smape} {model:python}', '--text',
              'data/text/two_parameter_3.txt'])
 
-<<<<<<< HEAD
-=======
 
     #NOTE: there is no point in test like this, every time we change something in the modeler that leads to slightly different outputs
     # all of these test will fail, instead we should have a test that checks general conversion capabilities using hardcoded models as strings
@@ -95,7 +93,6 @@
             ['--print', '{metric}, {callpath}: {rss}/{smape} {model:latex}', '--text',
              'data/text/two_parameter_3.txt'])"""
 
->>>>>>> 1da5868e
     def test_invalid(self):
         with self.assertRaises(OutputFormatError):
             extrap.main(['--print', '{metric}, {a}', '--text', 'data/text/two_parameter_3.txt'])
