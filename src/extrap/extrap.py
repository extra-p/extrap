--- conflicted
+++ resolved
@@ -16,8 +16,6 @@
 
 from tqdm import tqdm
 
-# from experiment import Experiment
-# from fileio.fileio import open_json
 from fileio.cube_file_reader2 import read_cube_file
 from fileio.io_helper import format_output
 from fileio.io_helper import save_output
@@ -32,8 +30,8 @@
 from util.options_parser import SINGLE_PARAMETER_MODELER_KEY, SINGLE_PARAMETER_OPTIONS_KEY
 
 
-def Main():
-    # Initialize()
+
+def main():
 
     # argparse
     programname = "Extra-P"
@@ -85,7 +83,6 @@
             loglevel = logging.INFO
     else:
         loglevel = logging.INFO
-
     # set output print type
     printtype = arguments.print_type.upper()
 
@@ -108,7 +105,7 @@
     # check scaling type
     scaling_type = arguments.scaling_type
 
-    # use mean or median?
+    # set use mean or median for computation
     use_median = arguments.median
 
     # save modeler output to file?
@@ -120,7 +117,6 @@
     else:
         print_output = False
 
-<<<<<<< HEAD
     if arguments.path is not None:
         with tqdm(total=100, unit='%') as pbar:
             previous_progress = 0
@@ -156,125 +152,6 @@
                     logging.error(
                         "The file format specifier is missing.")
                     return 1
-=======
-    
-    # load data from cube files    
-    if arguments.cube == True:
-        if not arguments.path is None:
-            if os.path.isdir(arguments.path) == True:
-                experiment = read_cube_file(arguments.path, scaling_type)
-                
-                #TODO: debug code
-                #experiment.debug()
-                
-                """
-                # initialize model generator
-                model_generator = ModelGenerator(experiment)
-            
-                # create models from data
-                experiment = model_generator.model_all(median)
-            
-                # format modeler output into text
-                text = format_output(experiment, printtype)
-                
-                # print formatted output to command line
-                print(text)
-                
-                # save formatted output to text file
-                if print_output == True:
-                    save_output(text, print_path)
-                """
-                
-            else:
-                logging.error("The given file path is not valid or the input file does not exist.")
-        else:
-            logging.error("No file path given to load cube files.")
-
-    
-    
-    # load data from text files    
-    if arguments.text == True:
-        if not arguments.path is None:
-            if os.path.isfile(arguments.path) == True:
-                experiment = read_text_file(arguments.path)
-                
-                # initialize model generator
-                model_generator = ModelGenerator(experiment)
-            
-                # create models from data
-                experiment = model_generator.model_all(median)
-            
-                # format modeler output into text
-                text = format_output(experiment, printtype)
-                
-                # print formatted output to command line
-                print(text)
-                
-                # save formatted output to text file
-                if print_output == True:
-                    save_output(text, print_path)  
-                
-            else:
-                logging.error("The given file path is not valid or the input file does not exist.")
-        else:
-            logging.error("No file path given to load text file.")
-    
-    
-    # load data from talpas format    
-    if arguments.talpas == True:
-        if not arguments.path is None:
-            if os.path.isfile(arguments.path) == True:
-              
-                experiment = read_talpas_file(arguments.path)
-                
-                # initialize model generator
-                model_generator = ModelGenerator(experiment)
-                
-                # create models from data
-                experiment = model_generator.model_all(median)
-            
-                # format modeler output into text
-                text = format_output(experiment, printtype)
-                
-                # print formatted output to command line
-                print(text)
-                
-                # save formatted output to text file
-                if print_output == True:
-                    save_output(text, print_path)
-                
-        
-            else:
-                logging.error("The given file path is not valid or the input file does not exist.")
-        else:
-            logging.error("No file path given to load text file.")
-     
-    
-    
-    
-    # load data from json file    
-    if arguments.json == True:
-        if not arguments.path is None:
-            if os.path.isfile(arguments.path) == True:
-                experiment = read_json_file(arguments.path)
-                
-                # initialize model generator
-                model_generator = ModelGenerator(experiment)
-                
-                # create models from data
-                experiment = model_generator.model_all(median)
-            
-                # format modeler output into text
-                text = format_output(experiment, printtype)
-                
-                # print formatted output to command line
-                print(text)
-                
-                # save formatted output to text file
-                if print_output == True:
-                    save_output(text, print_path)
-                
->>>>>>> ddf8d647
             else:
                 logging.error("The given file path is not valid.")
                 return 1
@@ -322,4 +199,4 @@
 
 
 if __name__ == "__main__":
-    Main()+    main()