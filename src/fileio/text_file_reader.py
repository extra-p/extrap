<<<<<<< HEAD
import logging
import re

=======
"""
This file is part of the Extra-P software (https://github.com/extra-p/extrap)

Copyright (c) 2020 Technical University of Darmstadt, Darmstadt, Germany

All rights reserved.
 
This software may be modified and distributed under the terms of
a BSD-style license. See the LICENSE file in the base
directory for details.
"""


from entities.parameter import Parameter
from entities.measurement import Measurement
from entities.coordinate import Coordinate
>>>>>>> 54f91253
from entities.callpath import Callpath
from entities.coordinate import Coordinate
from entities.experiment import Experiment
from entities.measurement import Measurement
from entities.metric import Metric
from entities.parameter import Parameter
from fileio.io_helper import create_call_tree


def read_text_file(path):

    # read text file into list
    lines = []
    with open(path) as file:
        lines = file.readlines()

    # remove empty lines
    lines = [l for l in lines if not l.isspace()]

    # remove line breaks
    lines = [l.replace("\n", "") for l in lines]

    # create an experiment object to save the date loaded from the text file
    experiment = Experiment()

    # variables for parsing
    number_parameters = 0
    last_metric = None
    last_callpath = Callpath("")
    coordinate_id = 0

    re_whitespace = re.compile(r'\s+')

    # parse text to extrap objects
    for line in lines:

        line = re_whitespace.sub(' ', line)
        # get field name
        field_seperator_idx = line.find(" ")
        field_name = line[:field_seperator_idx]
        field_value = line[field_seperator_idx + 1:].strip()

        if field_name == "METRIC":
            # create a new metric if not already exists
            metric_name = field_value
            if experiment.metric_exists(metric_name) == False:
                metric = Metric(metric_name)
                experiment.add_metric(metric)
                last_metric = metric
            else:
                last_metric = metric
            # reset the coordinate id, since moving to a new region
            coordinate_id = 0

        elif field_name == "REGION":
            # create a new region if not already exists
            callpath_name = field_value

            callpath = Callpath(callpath_name)
            experiment.add_callpath(callpath)
            last_callpath = callpath

            # reset the coordinate id, since moving to a new region
            coordinate_id = 0

        elif field_name == "DATA":
            if last_metric is None:
                last_metric = Metric("")
            # create a new data set
            data_string = field_value
            data_list = data_string.split(" ")
            values = [float(d) for d in data_list]
            if number_parameters >= 1 and number_parameters <= 4:
                # create one measurement per repetition
                measurement = Measurement(
                    experiment.coordinates[coordinate_id], last_callpath, last_metric, values)
                experiment.add_measurement(measurement)

                coordinate_id += 1
            else:
                logging.warning(
                    "This input format supports a maximum of 4 parameters.")

        elif field_name == "PARAMETER":
            # create a new parameter
            parameters = field_value.split(' ')
            experiment.parameters += [Parameter(p) for p in parameters]
            number_parameters = len(experiment.parameters)

        elif field_name == "POINTS":
            coordinate_string = field_value.strip()
            if '(' in coordinate_string:
                coordinate_string = coordinate_string.replace(") (", ")(")
                coordinate_string = coordinate_string[1:-1]
                coordinate_strings = coordinate_string.split(')(')
            else:
                coordinate_strings = coordinate_string.split(' ')
            # create a new point
            if number_parameters == 1:
                parameter = experiment.parameters[0]
                coordinates = [Coordinate([(parameter, float(c))])
                               for c in coordinate_strings]
                experiment.coordinates.extend(coordinates)
            elif number_parameters > 1 and number_parameters < 5:
                for coordinate_string in coordinate_strings:
                    coordinate_string = coordinate_string.strip()
                    values = coordinate_string.split(" ")
                    coordinate = Coordinate(float(v)for v in values)
                    experiment.coordinates.append(coordinate)
            else:
                logging.warning(
                    "This input format supports a maximum of 4 parameters.")

    if last_metric == Metric(''):
        experiment.metrics.append(last_metric)
    if last_metric == Callpath(''):
        experiment.callpaths.append(last_callpath)
    # create the call tree and add it to the experiment
    callpaths = experiment.get_callpaths()
    call_tree = create_call_tree(callpaths)
    experiment.add_call_tree(call_tree)

    return experiment<|MERGE_RESOLUTION|>--- conflicted
+++ resolved
@@ -1,8 +1,3 @@
-<<<<<<< HEAD
-import logging
-import re
-
-=======
 """
 This file is part of the Extra-P software (https://github.com/extra-p/extrap)
 
@@ -14,12 +9,8 @@
 a BSD-style license. See the LICENSE file in the base
 directory for details.
 """
-
-
-from entities.parameter import Parameter
-from entities.measurement import Measurement
-from entities.coordinate import Coordinate
->>>>>>> 54f91253
+import re
+import logging
 from entities.callpath import Callpath
 from entities.coordinate import Coordinate
 from entities.experiment import Experiment
