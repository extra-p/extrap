--- conflicted
+++ resolved
@@ -20,33 +20,27 @@
         self.measurements: Dict[Tuple[Callpath,
                                       Metric], List[Measurement]] = {}
         self.call_tree = None
-<<<<<<< HEAD
-        self.modelers = []
-
-    @deprecated("Use property directly.")
-=======
         self.modeler = []
         self.scaling = None
-    
-    
+
+    @deprecated("Use property directly.")
     def set_scaling(self, scaling_type):
         self.scaling = scaling_type
-        
-    
+
+    @deprecated("Use property directly.")
     def get_scaling(self):
         return self.scaling
-    
-    
->>>>>>> 54f91253
+
+    @deprecated("Use property directly.")
     def get_modeler(self, modeler_id):
-        return self.modelers[modeler_id]
+        return self.modeler[modeler_id]
 
     def add_modeler(self, modeler):
-        self.modelers.append(modeler)
+        self.modeler.append(modeler)
 
     @deprecated("Use property directly.")
     def get_new_modeler_id(self):
-        return len(self.modelers)+1
+        return len(self.modeler)+1
 
     @deprecated("Use property directly.")
     def get_call_tree(self):
