--- conflicted
+++ resolved
@@ -235,25 +235,16 @@
 
             # multi parameter function with reused coefficients
             multi_parameter_term = MultiParameterTerm(compound_term_pairs[0])
-<<<<<<< HEAD
-            multi_parameter_term.coefficient = compound_term.coefficient
-            multi_parameter_function.add_compound_term(multi_parameter_term)
-            # constant_coefficient = functions[param].get_constant_coefficient()
-            # multi_parameter_function.set_constant_coefficient(constant_coefficient)
-            multi_parameter_hypothesis = MultiParameterHypothesis(multi_parameter_function, self.use_measure)
-            multi_parameter_hypothesis.compute_coefficients(measurements)
-=======
             multi_parameter_term.coefficient = coefficient
             compound_term.reset_coefficients()
             multi_parameter_function = MultiParameterFunction(multi_parameter_term)
             multi_parameter_function.constant_coefficient = functions[param].constant_coefficient
-            multi_parameter_hypothesis = MultiParameterHypothesis(multi_parameter_function, self.use_median)
->>>>>>> 6126b62f
+            multi_parameter_hypothesis = MultiParameterHypothesis(multi_parameter_function, self.use_measure)
             multi_parameter_hypothesis.compute_cost(measurements)
 
             # multi parameter function with newly calculated coefficients using all values
             recomputed_coeffficients_hypothesis = MultiParameterHypothesis(
-                MultiParameterFunction(MultiParameterTerm(compound_term_pairs[0])), self.use_median)
+                MultiParameterFunction(MultiParameterTerm(compound_term_pairs[0])), self.use_measure)
             recomputed_coeffficients_hypothesis.compute_coefficients(measurements)
             recomputed_coeffficients_hypothesis.compute_cost(measurements)
 
