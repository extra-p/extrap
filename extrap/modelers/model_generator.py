# This file is part of the Extra-P software (http://www.scalasca.org/software/extra-p)
#
# Copyright (c) 2020-2022, Technical University of Darmstadt, Germany
#
# This software may be modified and distributed under the terms of a BSD-style license.
# See the LICENSE file in the base directory for details.

from __future__ import annotations

import itertools
from typing import Dict, Union, Tuple, TYPE_CHECKING

from marshmallow import fields

from extrap.entities.callpath import Callpath, CallpathSchema
from extrap.entities.measurement import Measure
from extrap.entities.metric import Metric, MetricSchema
from extrap.entities.model import Model, ModelSchema
from extrap.modelers import multi_parameter
from extrap.modelers import single_parameter
from extrap.modelers.abstract_modeler import AbstractModeler, MultiParameterModeler, ModelerSchema
from extrap.modelers.modeler_options import modeler_options
<<<<<<< HEAD
from extrap.util import deprecation
from extrap.util.exceptions import RecoverableError
=======
>>>>>>> 1da5868e
from extrap.util.progress_bar import DUMMY_PROGRESS
from extrap.util.serialization_schema import Schema, TupleKeyDict

if TYPE_CHECKING:
    from extrap.entities.experiment import Experiment


class ModelGenerator:
    """
    Counter for global modeler ids
    """
    ID_COUNTER = itertools.count()

    def __init__(self, experiment: Experiment,
                 modeler: Union[AbstractModeler, str] = "Default",
                 name: str = "New Modeler", use_measure: Measure = Measure.MEAN):
        self.experiment = experiment
        self.name = name
        self.id = next(ModelGenerator.ID_COUNTER)

        if isinstance(use_measure, bool):
            deprecation.deprecated.code("use_median is deprecated, use use_measure instead.")
            use_measure = Measure.from_use_median(use_measure)

        # choose the modeler based on the input data
        self._modeler: AbstractModeler = self._choose_modeler(modeler, use_measure)
        # all models modeled with this model generator
        self.models: Dict[Tuple[Callpath, Metric], Model] = {}

    @property
    def modeler(self):
        return self._modeler

    def _choose_modeler(self, modeler: Union[AbstractModeler, str], use_measure) -> AbstractModeler:
        if isinstance(modeler, str):
            try:
                if len(self.experiment.parameters) == 1:
                    # single-parameter model generator init here...
                    result_modeler = single_parameter.all_modelers[modeler]()
                else:
                    # multi-parameter model generator init here...
                    result_modeler = multi_parameter.all_modelers[modeler]()
                result_modeler.use_measure = use_measure
            except KeyError:
                raise ValueError(
                    f'Modeler with name "{modeler}" does not exist.')
        elif modeler is NotImplemented:
            result_modeler = NotImplemented
        else:
            if (len(self.experiment.parameters) > 1) == isinstance(modeler, MultiParameterModeler):
                # single-parameter model generator init here...
                result_modeler = modeler
                if use_measure is not None:
                    result_modeler.use_measure = use_measure
            elif len(self.experiment.parameters) > 1:
                raise ValueError("Modeler must use multiple parameters.")
            else:
                raise ValueError("Modeler must use one parameter.")
        return result_modeler

    def model_all(self, progress_bar=DUMMY_PROGRESS):
        models = self._modeler.model(list(self.experiment.measurements.values()), progress_bar)
        self.models = {
            k: m for k, m in zip(self.experiment.measurements.keys(), models)
        }
        for (callpath, metric), model in self.models.items():
            model.callpath = callpath
            model.metric = metric
            model.measurements = self.experiment.measurements[(callpath, metric)]

        # add the modeler with the results to the experiment
        self.experiment.add_modeler(self)

    def __eq__(self, other):
        if not isinstance(other, ModelGenerator):
            return NotImplemented
        elif self is other:
            return True
        else:
<<<<<<< HEAD
            return self.models == other.models and \
                   self._modeler.NAME == other._modeler.NAME and \
                   self._modeler.use_measure == other._modeler.use_measure and \
                   modeler_options.equal(self._modeler, other._modeler)
=======
            return (self.models == other.models and
                    self._modeler.NAME == other._modeler.NAME and
                    self._modeler.use_median == other._modeler.use_median and
                    modeler_options.equal(self._modeler, other._modeler))
>>>>>>> 1da5868e


class ModelGeneratorSchema(Schema):
    name = fields.Str()
    _modeler = fields.Nested(ModelerSchema, data_key='modeler')
    models = TupleKeyDict(keys=(fields.Pluck(CallpathSchema, 'name'), fields.Pluck(MetricSchema, 'name')),
                          values=fields.Nested(ModelSchema, exclude=('callpath', 'metric')))

    def create_object(self):
        return ModelGenerator(None, NotImplemented)

    def postprocess_object(self, obj: ModelGenerator):
        for (callpath, metric), m in obj.models.items():
            m.callpath = callpath
            m.metric = metric
        return obj<|MERGE_RESOLUTION|>--- conflicted
+++ resolved
@@ -20,11 +20,7 @@
 from extrap.modelers import single_parameter
 from extrap.modelers.abstract_modeler import AbstractModeler, MultiParameterModeler, ModelerSchema
 from extrap.modelers.modeler_options import modeler_options
-<<<<<<< HEAD
 from extrap.util import deprecation
-from extrap.util.exceptions import RecoverableError
-=======
->>>>>>> 1da5868e
 from extrap.util.progress_bar import DUMMY_PROGRESS
 from extrap.util.serialization_schema import Schema, TupleKeyDict
 
@@ -40,12 +36,14 @@
 
     def __init__(self, experiment: Experiment,
                  modeler: Union[AbstractModeler, str] = "Default",
-                 name: str = "New Modeler", use_measure: Measure = Measure.MEAN):
+                 name: str = "New Modeler", use_measure: Measure = Measure.MEAN, *, use_median: bool = None):
         self.experiment = experiment
         self.name = name
         self.id = next(ModelGenerator.ID_COUNTER)
 
-        if isinstance(use_measure, bool):
+        if isinstance(use_measure, bool) or use_median is not None:
+            if use_median is not None:
+                use_measure = use_median
             deprecation.deprecated.code("use_median is deprecated, use use_measure instead.")
             use_measure = Measure.from_use_median(use_measure)
 
@@ -104,17 +102,10 @@
         elif self is other:
             return True
         else:
-<<<<<<< HEAD
-            return self.models == other.models and \
-                   self._modeler.NAME == other._modeler.NAME and \
-                   self._modeler.use_measure == other._modeler.use_measure and \
-                   modeler_options.equal(self._modeler, other._modeler)
-=======
             return (self.models == other.models and
                     self._modeler.NAME == other._modeler.NAME and
-                    self._modeler.use_median == other._modeler.use_median and
+                    self._modeler.use_measure == other._modeler.use_measure and
                     modeler_options.equal(self._modeler, other._modeler))
->>>>>>> 1da5868e
 
 
 class ModelGeneratorSchema(Schema):
