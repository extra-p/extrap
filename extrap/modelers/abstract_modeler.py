--- conflicted
+++ resolved
@@ -22,21 +22,12 @@
 
 
 class AbstractModeler(ABC):
-<<<<<<< HEAD
     def __init__(self, use_measure: Measure):
         # use mean or median measurement values to calculate models
         if isinstance(use_measure, bool):
             deprecated.code('use_median is deprecated use use_measure instead')
             use_measure = Measure.from_use_median(use_measure)
         self._use_measure = use_measure
-=======
-    def __init__(self, use_median: bool):
-        """Creates a new modeler object, that uses either the median or the mean when modeling.
-
-           :param use_median: use mean or median measurement values to calculate models
-        """
-        self._use_median = use_median
->>>>>>> 6126b62f
 
     @property
     def use_measure(self) -> Measure:
@@ -45,6 +36,17 @@
     @use_measure.setter
     def use_measure(self, value: Measure):
         self._use_measure = value
+
+    @property
+    def use_median(self) -> bool:
+        if self.use_measure == Measure.MEDIAN:
+            return True
+        return False
+
+    @deprecated
+    @use_median.setter
+    def use_median(self, value: bool):
+        self.use_measure = Measure.from_use_median(value)
 
     @abstractmethod
     def model(self, measurements: Sequence[Sequence[Measurement]], progress_bar=DUMMY_PROGRESS) -> Sequence[Model]:
@@ -112,7 +114,13 @@
 
     def create_object(self):
         logging.debug(f"Created placeholder for unknown modeler")
-        return _EmptyModeler(False)
+        return _EmptyModeler(Measure.UNKNOWN)
+
+    def preprocess_object_data(self, data):
+        if 'use_measure' not in data:
+            data['use_measure'] = Measure.from_use_median(data['use_median'])
+        del data['use_median']
+        return data
 
 
 class _EmptyModeler(AbstractModeler):
@@ -125,7 +133,7 @@
         return o is self or isinstance(o, _EmptyModeler)
 
 
-EMPTY_MODELER = _EmptyModeler(False)
+EMPTY_MODELER = _EmptyModeler(Measure.UNKNOWN)
 
 
 class _EmptyModelerSchema(ModelerSchema):
@@ -136,14 +144,4 @@
         return EMPTY_MODELER
 
     def create_object(self):
-<<<<<<< HEAD
-        raise NotImplementedError()
-
-    def preprocess_object_data(self, data):
-        if 'use_measure' not in data:
-            data['use_measure'] = Measure.from_use_median(data['use_median'])
-        del data['use_median']
-        return data
-=======
-        return EMPTY_MODELER
->>>>>>> 6126b62f
+        return EMPTY_MODELER