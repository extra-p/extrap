--- conflicted
+++ resolved
@@ -223,52 +223,6 @@
         return self._to_string(ret) if self.as_string else ret
 
 
-<<<<<<< HEAD
-class EnumField(fields.Field):
-    def __init__(self, enum, *args, **kwargs):
-        self.enum = enum
-        super(EnumField, self).__init__(*args, **kwargs)
-
-    def _serialize(self, value, attr, obj, **kwargs):
-        return value.name
-
-    def _deserialize(self, value, attr, data, **kwargs):
-        try:
-            return self.enum[value]
-        except ValueError as error:
-            raise ValidationError(f"{value} is no correct value of enum {self.enum.__name__}.") from error
-
-
-class CompatibilityField(fields.Field):
-    _CHECK_ATTRIBUTE = False
-
-    def __init__(self, field, serialize=None, deserialize=None, *args, **kwargs):
-        self.field: fields.Field = field
-        self._serialize_func = serialize
-        self._deserialize_func = deserialize
-        super().__init__(*args, **kwargs)
-
-    def _serialize(self, value, attr, obj, **kwargs):
-        serialize_func = self._serialize_func
-        if isinstance(serialize_func, str):
-            serialize_func = marshmallow.utils.callable_or_raise(
-                getattr(self.parent, serialize_func, None)
-            )
-        if serialize_func:
-            value = serialize_func(value, attr, obj, **kwargs)
-        return self.field._serialize(value, attr, obj, **kwargs)
-
-    def _deserialize(self, value, attr, obj, **kwargs):
-        value = self.field._deserialize(value, attr, obj, **kwargs)
-        deserialize_func = self._deserialize_func
-        if isinstance(deserialize_func, str):
-            deserialize_func = marshmallow.utils.callable_or_raise(
-                getattr(self.parent, deserialize_func, None)
-            )
-        if deserialize_func:
-            value = deserialize_func(value, attr, obj, **kwargs)
-        return value
-=======
 class ListToMappingField(fields.List):
     def __init__(self, nested: typing.Union[SchemaABC, type, str, typing.Callable[[], SchemaABC]], key_field: str, *,
                  list_type=list, dump_condition=None, **kwargs):
@@ -310,4 +264,49 @@
             return self.list_type(result)
         else:
             return result
->>>>>>> 6126b62f
+
+
+class EnumField(fields.Field):
+    def __init__(self, enum, *args, **kwargs):
+        self.enum = enum
+        super(EnumField, self).__init__(*args, **kwargs)
+
+    def _serialize(self, value, attr, obj, **kwargs):
+        return value.name
+
+    def _deserialize(self, value, attr, data, **kwargs):
+        try:
+            return self.enum[value]
+        except ValueError as error:
+            raise ValidationError(f"{value} is no correct value of enum {self.enum.__name__}.") from error
+
+
+class CompatibilityField(fields.Field):
+    _CHECK_ATTRIBUTE = False
+
+    def __init__(self, field, serialize=None, deserialize=None, *args, **kwargs):
+        self.field: fields.Field = field
+        self._serialize_func = serialize
+        self._deserialize_func = deserialize
+        super().__init__(*args, **kwargs)
+
+    def _serialize(self, value, attr, obj, **kwargs):
+        serialize_func = self._serialize_func
+        if isinstance(serialize_func, str):
+            serialize_func = marshmallow.utils.callable_or_raise(
+                getattr(self.parent, serialize_func, None)
+            )
+        if serialize_func:
+            value = serialize_func(value, attr, obj, **kwargs)
+        return self.field._serialize(value, attr, obj, **kwargs)
+
+    def _deserialize(self, value, attr, obj, **kwargs):
+        value = self.field._deserialize(value, attr, obj, **kwargs)
+        deserialize_func = self._deserialize_func
+        if isinstance(deserialize_func, str):
+            deserialize_func = marshmallow.utils.callable_or_raise(
+                getattr(self.parent, deserialize_func, None)
+            )
+        if deserialize_func:
+            value = deserialize_func(value, attr, obj, **kwargs)
+        return value