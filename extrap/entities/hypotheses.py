# This file is part of the Extra-P software (http://www.scalasca.org/software/extra-p)
#
# Copyright (c) 2020-2023, Technical University of Darmstadt, Germany
#
# This software may be modified and distributed under the terms of a BSD-style license.
# See the LICENSE file in the base directory for details.

from typing import Sequence

import numpy
import math
from marshmallow import fields

from extrap.entities.functions import Function, MultiParameterFunction, FunctionSchema
from extrap.entities.measurement import Measurement
from extrap.util.serialization_schema import BaseSchema, NumberField


class Hypothesis:
    def __init__(self, function: Function, use_median):
        """
        Initialize Hypothesis object.
        """
        self.function: Function = function
        self._RSS = 0
        self._rRSS = 0
        self._nRSS = 0
        self._SMAPE = 0
        self._AR2 = 0
        self._RE = 0
        self._use_median = use_median
        self._costs_are_calculated = False

    @property
    def RSS(self):
        """
        Return the RSS.
        """
        if not self._costs_are_calculated:
            raise RuntimeError("Costs are not calculated.")
        return self._RSS
    
    @property
    def nRSS(self):
        """
        Return the nRSS.
        """
        if not self._costs_are_calculated:
            raise RuntimeError("Costs are not calculated.")
        return self._nRSS

    @property
    def rRSS(self):
        """
        Return the rRSS.
        """
        if not self._costs_are_calculated:
            raise RuntimeError("Costs are not calculated.")
        return self._rRSS

    @property
    def AR2(self):
        """
        Return the AR2.
        """
        if not self._costs_are_calculated:
            raise RuntimeError("Costs are not calculated.")
        return self._AR2

    @property
    def SMAPE(self):
        """
        Return the SMAPE.
        """
        if not self._costs_are_calculated:
            raise RuntimeError("Costs are not calculated.")
        return self._SMAPE

    @property
    def RE(self):
        """
        Return the relative error.
        """
        if not self._costs_are_calculated:
            raise RuntimeError("Costs are not calculated.")
        return self._RE

    def compute_coefficients(self, measurements: Sequence[Measurement]):
        raise NotImplementedError()

    def compute_cost(self, measurements: Sequence[Measurement]):
        raise NotImplementedError()

    def is_valid(self):
        """
        Checks if there is a numeric imprecision. If this is the case the hypothesis will be ignored.
        """
        valid = not (self.RSS != self.RSS or abs(self.RSS) == float('inf'))
        return valid

    def clean_constant_coefficient(self, phi, training_measurements):
        """
        This function is used to correct numerical imprecision in the caculations,
        when the constant coefficient should be zero but is instead very small.
        We take into account the minimum data value to make sure that we don't "nullify"
        actually relevant numbers.
        """
        if self._use_median:
            minimum = min(m.median for m in training_measurements)
        else:
            minimum = min(m.mean for m in training_measurements)
        if minimum == 0:
            if abs(self.function.constant_coefficient - minimum) < phi:
                self.function.constant_coefficient = 0
        else:
            if abs(self.function.constant_coefficient / minimum) < phi:
                self.function.constant_coefficient = 0

    def calc_term_contribution(self, term, measurements: Sequence[Measurement]):
        """
        Calculates the term contribution of the term with the given term id to see if it is smaller than epsilon.
        """
        if self._use_median:
            actual = numpy.array([m.median for m in measurements])
        else:
            actual = numpy.array([m.mean for m in measurements])

        if measurements[0].coordinate.dimensions > 1:
            points = numpy.array([m.coordinate.as_tuple() for m in measurements]).T
        else:
            points = numpy.array([m.coordinate[0] for m in measurements])

        contribution = numpy.abs(term.evaluate(points) / actual)
        maximum_term_contribution = contribution.max()
        return maximum_term_contribution

    def __repr__(self):
        return f"Hypothesis({self.function}, RSS:{self._RSS:5f}, SMAPE:{self._SMAPE:5f})"

    def __eq__(self, other):
        if not isinstance(other, Hypothesis):
            return NotImplemented
        elif self is other:
            return True
        else:
            return self.__dict__ == other.__dict__


MAX_HYPOTHESIS = Hypothesis(Function(), False)
MAX_HYPOTHESIS._RSS = float('inf')
MAX_HYPOTHESIS._rRSS = float('inf')
MAX_HYPOTHESIS._nRSS = float('inf')
MAX_HYPOTHESIS._SMAPE = float('inf')
MAX_HYPOTHESIS._AR2 = float('inf')
MAX_HYPOTHESIS._RE = float('inf')
MAX_HYPOTHESIS._costs_are_calculated = True


class ConstantHypothesis(Hypothesis):
    """
    This class represents a constant hypothesis, it is used to represent a performance
    function that is not affected by the input value of a parameter. The modeler calls this
    class first to see if there is a constant model that describes the data best.
    """

    def __init__(self, function, use_median):
        """
        Initialize the ConstantHypothesis.
        """
        super().__init__(function, use_median)

    # TODO: should this be calculated?
    @property
    def AR2(self):
        return 1

    def compute_coefficients(self, measurements: Sequence[Measurement]):
        """
        Computes the constant_coefficients of the function using the mean.
        """
        if self._use_median:
            self.function.constant_coefficient = numpy.mean([m.median for m in measurements])
        else:
            self.function.constant_coefficient = numpy.mean([m.mean for m in measurements])

    def compute_cost(self, measurements: Sequence[Measurement]):
        """
        Computes the cost of the constant hypothesis using all data points.
        """
        self._AR2 = 1  # TODO: should this be calculated?
        smape = 0
        actuals = []
        for measurement in measurements:
            predicted = self.function.constant_coefficient
            if self._use_median:
                actual = measurement.median
            else:
                actual = measurement.mean
<<<<<<< HEAD

=======
            actuals.append(actual)
            
>>>>>>> 5383adf6
            difference = predicted - actual
            self._RSS += difference * difference
            if actual != 0:
                relative_difference = difference / actual
                self._rRSS += relative_difference * relative_difference

                absolute_error = numpy.abs(difference)
                relative_error = absolute_error / actual
                self._RE = numpy.mean(relative_error)

            abssum = abs(actual) + abs(predicted)
            if abssum != 0:
                smape += abs(difference) / abssum * 2

        self._SMAPE = smape / len(measurements) * 100
        self._nRSS = math.sqrt(self._RSS) / numpy.mean(actuals)
        self._costs_are_calculated = True


class SingleParameterHypothesis(Hypothesis):
    """
    This class represents a single parameter hypothesis, it is used to represent
    a performance function for one parameter. The modeler calls many of these objects
    to find the best model that fits the data.
    """

    def __init__(self, function, use_median):
        """
        Initialize SingleParameterHypothesis object.
        """
        super().__init__(function, use_median)

    def compute_cost_leave_one_out(self, training_measurements: Sequence[Measurement],
                                   validation_measurement: Measurement):
        """
        Compute the cost for the single-parameter model using leave one out crossvalidation.
        """
        value = validation_measurement.coordinate[0]
        predicted = self.function.evaluate(value)
        actual = validation_measurement.value(self._use_median)

        difference = predicted - actual
        self._RSS += difference * difference
        self._nRSS = math.sqrt(self._RSS) / numpy.mean(numpy.array([m.value(self._use_median) for m in training_measurements]))

        if actual != 0:
            relative_difference = difference / actual
            self._RE += numpy.abs(relative_difference) / (len(training_measurements) + 1)
            self._rRSS += relative_difference * relative_difference
        abssum = abs(actual) + abs(predicted)
        if abssum != 0:
            self._SMAPE += (abs(difference) / abssum * 2) / (len(training_measurements) + 1) * 100
        self._costs_are_calculated = True

    def compute_cost(self, measurements: Sequence[Measurement]):
        points = numpy.array([m.coordinate[0] for m in measurements])
        predicted = self.function.evaluate(points)

        if self._use_median:
            actual = numpy.array([m.median for m in measurements])
        else:
            actual = numpy.array([m.mean for m in measurements])

        difference = predicted - actual
        self._RSS = numpy.sum(difference * difference)
        self._nRSS = math.sqrt(self._RSS) / numpy.mean(actual)

        relativeDifference = difference / actual
        self._rRSS = numpy.sum(relativeDifference * relativeDifference)

        absolute_error = numpy.abs(difference)
        relative_error = absolute_error / actual
        self._RE = numpy.mean(relative_error)

        abssum = numpy.abs(actual) + numpy.abs(predicted)
        # This condition prevents a division by zero, but it is correct: if sum is 0, both `actual` and `predicted`
        # must have been 0, and in that case the error at this point is 0, so we don't need to add anything.
        smape = numpy.abs(difference[abssum != 0.0]) / abssum[abssum != 0.0] * 2
        self._SMAPE = numpy.mean(smape) * 100

        self._costs_are_calculated = True

    def compute_adjusted_rsquared(self, TSS, measurements):
        """
        Compute the adjusted R^2 for the hypothesis.
        """
        adjR = 1.0 - (self._RSS / TSS)
        degrees_freedom = len(measurements) - len(self.function.compound_terms) - 1
        self._AR2 = (1.0 - (1.0 - adjR) *
                     (len(measurements) - 1.0) / degrees_freedom)

    def compute_coefficients(self, measurements: Sequence[Measurement]):
        """
        Computes the coefficients of the function using the least squares solution.
        """
        if self._use_median:
            b_list = numpy.array([m.median for m in measurements])
        else:
            b_list = numpy.array([m.mean for m in measurements])
        points = numpy.array([m.coordinate[0] for m in measurements])

        a_list = [numpy.ones((1, len(points)))]
        for compound_term in self.function.compound_terms:
            compound_term.coefficient = 1
            compound_term_value = compound_term.evaluate(points)
            a_list.append(compound_term_value.reshape(1, -1))

        # solving the lgs for X to get the coefficients
        A = numpy.concatenate(a_list, axis=0).T
        B = b_list

        X, _, _, _ = numpy.linalg.lstsq(A, B, None)
        # logging.debug("Coefficients:"+str(X))

        # setting the coefficients for the hypothesis
        self.function.constant_coefficient = X[0]
        for i, compound_term in enumerate(self.function.compound_terms):
            compound_term.coefficient = X[i + 1]


class MultiParameterHypothesis(Hypothesis):
    """
    This class represents a multi parameter hypothesis, it is used to represent
    a performance function with several parameters. However, it can have also
    only one parameter. The modeler calls many of these objects to find the best
    model that fits the data.
    """

    function: MultiParameterFunction

    def __init__(self, function: MultiParameterFunction, use_median):
        """
        Initialize MultiParameterHypothesis object.
        """
        super().__init__(function, use_median)

    def compute_cost(self, measurements):
        """
        Compute the cost for a multi parameter hypothesis.
        """
        self._RSS = 0
        self._rRSS = 0
        smape = 0
        re_sum = 0

        for measurement in measurements:
            coordinate = measurement.coordinate
            parameter_value_pairs = {}
            for parameter, value in enumerate(coordinate):
                parameter_value_pairs[parameter] = float(value)

            predicted = self.function.evaluate(parameter_value_pairs)
            # print(predicted)

            actual = measurement.value(self._use_median)

            # print(actual)

            difference = predicted - actual
            # absolute_difference = abs(difference)
            abssum = abs(actual) + abs(predicted)

            # calculate relative error
            absolute_error = abs(predicted - actual)
            relative_error = absolute_error / actual
            re_sum = re_sum + relative_error

            self._RSS += difference * difference

            relativeDifference = difference / actual
            self._rRSS += relativeDifference * relativeDifference

            if abssum != 0.0:
                # This `if` condition prevents a division by zero, but it is correct: if sum is 0,
                # both `actual` and `predicted` must have been 0, and in that case the error at this point is 0,
                # so we don't need to add anything.
                smape += abs(difference) / abssum * 2

        # times 100 for percentage error
        self._RE = re_sum / len(measurements)
        self._SMAPE = smape / len(measurements) * 100
        self._costs_are_calculated = True

    def compute_adjusted_rsquared(self, TSS, measurements):
        """
        Compute the adjusted R^2 for the hypothesis.
        """
        self._AR2 = 0.0
        adjR = 1.0 - (self.RSS / TSS)
        counter = 0

        for multi_parameter_term in self.function:
            counter += len(multi_parameter_term.parameter_term_pairs)

        degrees_freedom = len(measurements) - counter - 1
        self._AR2 = (1.0 - (1.0 - adjR) * (len(measurements) - 1.0) / degrees_freedom)

    def compute_coefficients(self, measurements):
        """
        Computes the coefficients of the function using the least squares solution.
        """
        # creating a numpy matrix representation of the lgs
        a_list = []
        b_list = []

        self.function.reset_coefficients()

        for measurement in measurements:
            value = measurement.value(self._use_median)
            list_element = [1]  # 1 for constant coefficient
            for multi_parameter_term in self.function:
                coordinate = measurement.coordinate
                multi_parameter_term_value = multi_parameter_term.evaluate(coordinate)
                list_element.append(multi_parameter_term_value)
            a_list.append(list_element)
            b_list.append(value)
            # print(str(list_element)+"[x]=["+str(value)+"]")
            # logging.debug(str(list_element)+"[x]=["+str(value)+"]")

        # solving the lgs for coeffs to get the coefficients
        A = numpy.array(a_list)
        B = numpy.array(b_list)
        try:
            coeffs, residuals, rank, sing_val = numpy.linalg.lstsq(A, B, None)
            if rank < A.shape[1]: # if rcond is to big the rank of A collapses and the coefficients are wrong
                coeffs, residuals, rank, sing_val = numpy.linalg.lstsq(A, B, -1) # retry with rcond = machine precision
        except numpy.linalg.LinAlgError as e:
            # sometimes first try does not work
            coeffs, _, rank, _ = numpy.linalg.lstsq(A, B, None)
            if rank < A.shape[1]:
                coeffs, residuals, rank, sing_val = numpy.linalg.lstsq(A, B, -1)

        # print("Coefficients:"+str(coeffs))
        # logging.debug("Coefficients:"+str(coeffs[0]))

        # setting the coefficients for the hypothesis
        self.function.constant_coefficient = coeffs[0]
        for multi_parameter_term, coeff in zip(self.function, coeffs[1:]):
            multi_parameter_term.coefficient = coeff


class HypothesisSchema(BaseSchema):
    function = fields.Nested(FunctionSchema)
    _RSS = NumberField(data_key='RSS')
    _rRSS = NumberField(data_key='rRSS')
    _SMAPE = NumberField(data_key='SMAPE')
    _AR2 = NumberField(data_key='AR2')
    _RE = NumberField(data_key='RE')
    _use_median = fields.Bool()
    _costs_are_calculated = fields.Bool()


class DefaultHypothesisSchema(HypothesisSchema):
    def create_object(self):
        return Hypothesis(None, None)


class ConstantHypothesisSchema(HypothesisSchema):
    _AR2 = fields.Constant(1, data_key='AR2', load_only=True)

    def create_object(self):
        return ConstantHypothesis(None, None)


class SingleParameterHypothesisSchema(HypothesisSchema):
    def create_object(self):
        return SingleParameterHypothesis(None, None)


class MultiParameterHypothesisSchema(HypothesisSchema):
    def create_object(self):
        return MultiParameterHypothesis(None, None)<|MERGE_RESOLUTION|>--- conflicted
+++ resolved
@@ -39,7 +39,7 @@
         if not self._costs_are_calculated:
             raise RuntimeError("Costs are not calculated.")
         return self._RSS
-    
+
     @property
     def nRSS(self):
         """
@@ -109,6 +109,7 @@
             minimum = min(m.median for m in training_measurements)
         else:
             minimum = min(m.mean for m in training_measurements)
+
         if minimum == 0:
             if abs(self.function.constant_coefficient - minimum) < phi:
                 self.function.constant_coefficient = 0
@@ -196,12 +197,8 @@
                 actual = measurement.median
             else:
                 actual = measurement.mean
-<<<<<<< HEAD
-
-=======
             actuals.append(actual)
-            
->>>>>>> 5383adf6
+
             difference = predicted - actual
             self._RSS += difference * difference
             if actual != 0:
@@ -245,7 +242,7 @@
 
         difference = predicted - actual
         self._RSS += difference * difference
-        self._nRSS = math.sqrt(self._RSS) / numpy.mean(numpy.array([m.value(self._use_median) for m in training_measurements]))
+        self._nRSS = math.sqrt(self._RSS) / numpy.mean(numpy.array([m.value(self._use_median) for m in training_measurements])) #TODO fix
 
         if actual != 0:
             relative_difference = difference / actual
@@ -301,6 +298,7 @@
             b_list = numpy.array([m.median for m in measurements])
         else:
             b_list = numpy.array([m.mean for m in measurements])
+        
         points = numpy.array([m.coordinate[0] for m in measurements])
 
         a_list = [numpy.ones((1, len(points)))]
