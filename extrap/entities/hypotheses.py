# This file is part of the Extra-P software (http://www.scalasca.org/software/extra-p)
#
# Copyright (c) 2020-2023, Technical University of Darmstadt, Germany
#
# This software may be modified and distributed under the terms of a BSD-style license.
# See the LICENSE file in the base directory for details.

import warnings

from typing import Sequence

import numpy
from marshmallow import fields

from extrap.entities.functions import Function, MultiParameterFunction, FunctionSchema
from extrap.entities.measurement import Measurement, Measure
from extrap.util.serialization_schema import BaseSchema, NumberField, EnumField, CompatibilityField


class Hypothesis:
    def __init__(self, function: Function, use_measure):
        """
        Initialize Hypothesis object.
        """
        self.function: Function = function
        self._RSS = 0
        self._rRSS = 0
        self._SMAPE = 0
        self._AR2 = 0
        self._RE = 0

        if isinstance(use_measure, bool):
            warnings.warn('use_median is deprecated use use_measure instead',
                          DeprecationWarning)
            use_measure = Measure.from_use_median(use_measure)
        self._use_measure = use_measure
        self._costs_are_calculated = False

    @property
    def RSS(self):
        """
        Return the RSS.
        """
        if not self._costs_are_calculated:
            raise RuntimeError("Costs are not calculated.")
        return self._RSS

    @property
    def rRSS(self):
        """
        Return the rRSS.
        """
        if not self._costs_are_calculated:
            raise RuntimeError("Costs are not calculated.")
        return self._rRSS

    @property
    def AR2(self):
        """
        Return the AR2.
        """
        if not self._costs_are_calculated:
            raise RuntimeError("Costs are not calculated.")
        return self._AR2

    @property
    def SMAPE(self):
        """
        Return the SMAPE.
        """
        if not self._costs_are_calculated:
            raise RuntimeError("Costs are not calculated.")
        return self._SMAPE

    @property
    def RE(self):
        """
        Return the relative error.
        """
        if not self._costs_are_calculated:
            raise RuntimeError("Costs are not calculated.")
        return self._RE

    def compute_coefficients(self, measurements: Sequence[Measurement]):
        raise NotImplementedError()

    def compute_cost(self, measurements: Sequence[Measurement]):
        raise NotImplementedError()

    def is_valid(self):
        """
        Checks if there is a numeric imprecision. If this is the case the hypothesis will be ignored.
        """
        valid = not (self.RSS != self.RSS or abs(self.RSS) == float('inf'))
        return valid

    def clean_constant_coefficient(self, phi, training_measurements):
        """
        This function is used to correct numerical imprecision in the caculations,
        when the constant coefficient should be zero but is instead very small.
        We take into account the minimum data value to make sure that we don't "nullify"
        actually relevant numbers.
        """
<<<<<<< HEAD
        minimum = min(Measurement.select_measure(training_measurements, self._use_measure))
=======
        if self._use_median:
            minimum = min(m.median for m in training_measurements)
        else:
            minimum = min(m.mean for m in training_measurements)
>>>>>>> c75214fd
        if minimum == 0:
            if abs(self.function.constant_coefficient - minimum) < phi:
                self.function.constant_coefficient = 0
        else:
            if abs(self.function.constant_coefficient / minimum) < phi:
                self.function.constant_coefficient = 0

    def calc_term_contribution(self, term, measurements: Sequence[Measurement]):
        """
        Calculates the term contribution of the term with the given term id to see if it is smaller than epsilon.
        """
<<<<<<< HEAD

        actual = numpy.fromiter(Measurement.select_measure(measurements, self._use_measure), float, len(measurements))
=======
        if self._use_median:
            actual = numpy.array([m.median for m in measurements])
        else:
            actual = numpy.array([m.mean for m in measurements])
>>>>>>> c75214fd

        if measurements[0].coordinate.dimensions > 1:
            points = numpy.array([m.coordinate.as_tuple() for m in measurements]).T
        else:
            points = numpy.array([m.coordinate[0] for m in measurements])

        contribution = numpy.abs(term.evaluate(points) / actual)
        maximum_term_contribution = contribution.max()
        return maximum_term_contribution

    def __repr__(self):
        return f"Hypothesis({self.function}, RSS:{self._RSS:5f}, SMAPE:{self._SMAPE:5f})"

    def __eq__(self, other):
        if not isinstance(other, Hypothesis):
            return NotImplemented
        elif self is other:
            return True
        else:
            return self.__dict__ == other.__dict__


MAX_HYPOTHESIS = Hypothesis(Function(), Measure.UNKNOWN)
MAX_HYPOTHESIS._RSS = float('inf')
MAX_HYPOTHESIS._rRSS = float('inf')
MAX_HYPOTHESIS._SMAPE = float('inf')
MAX_HYPOTHESIS._AR2 = float('inf')
MAX_HYPOTHESIS._RE = float('inf')
MAX_HYPOTHESIS._costs_are_calculated = True


class ConstantHypothesis(Hypothesis):
    """
    This class represents a constant hypothesis, it is used to represent a performance
    function that is not affected by the input value of a parameter. The modeler calls this
    class first to see if there is a constant model that describes the data best.
    """

    def __init__(self, function, use_measure):
        """
        Initialize the ConstantHypothesis.
        """
        super().__init__(function, use_measure)

    # TODO: should this be calculated?
    @property
    def AR2(self):
        return 1

    def compute_coefficients(self, measurements: Sequence[Measurement]):
        """
        Computes the constant_coefficients of the function using the mean.
        """
<<<<<<< HEAD
        values = numpy.fromiter(Measurement.select_measure(measurements, self._use_measure), float, len(measurements))
        self.function.constant_coefficient = numpy.mean(values)
=======
        if self._use_median:
            self.function.constant_coefficient = numpy.mean([m.median for m in measurements])
        else:
            self.function.constant_coefficient = numpy.mean([m.mean for m in measurements])
>>>>>>> c75214fd

    def compute_cost(self, measurements: Sequence[Measurement]):
        """
        Computes the cost of the constant hypothesis using all data points.
        """
        self._AR2 = 1  # TODO: should this be calculated?
        smape = 0
        for actual in Measurement.select_measure(measurements, self._use_measure):
            predicted = self.function.constant_coefficient
<<<<<<< HEAD
=======
            if self._use_median:
                actual = measurement.median
            else:
                actual = measurement.mean
>>>>>>> c75214fd

            difference = predicted - actual
            self._RSS += difference * difference
            if actual != 0:
                relative_difference = difference / actual
                self._rRSS += relative_difference * relative_difference

                absolute_error = numpy.abs(difference)
                relative_error = absolute_error / actual
                self._RE = numpy.mean(relative_error)

            abssum = abs(actual) + abs(predicted)
            if abssum != 0:
                smape += abs(difference) / abssum * 2

        self._SMAPE = smape / len(measurements) * 100
        self._costs_are_calculated = True


class SingleParameterHypothesis(Hypothesis):
    """
    This class represents a single parameter hypothesis, it is used to represent
    a performance function for one parameter. The modeler calls many of these objects
    to find the best model that fits the data.
    """

    def __init__(self, function, use_measure):
        """
        Initialize SingleParameterHypothesis object.
        """
        super().__init__(function, use_measure)

    def compute_cost_leave_one_out(self, training_measurements: Sequence[Measurement],
                                   validation_measurement: Measurement):
        """
        Compute the cost for the single-parameter model using leave one out crossvalidation.
        """
        value = validation_measurement.coordinate[0]
        predicted = self.function.evaluate(value)
<<<<<<< HEAD
        actual = validation_measurement.value(self._use_measure)
=======
        actual = validation_measurement.value(self._use_median)
>>>>>>> c75214fd

        difference = predicted - actual
        self._RSS += difference * difference
        if actual != 0:
            relative_difference = difference / actual
            self._RE += numpy.abs(relative_difference) / (len(training_measurements) + 1)
            self._rRSS += relative_difference * relative_difference
        abssum = abs(actual) + abs(predicted)
        if abssum != 0:
            self._SMAPE += (abs(difference) / abssum * 2) / (len(training_measurements) + 1) * 100
        self._costs_are_calculated = True

    def compute_cost(self, measurements: Sequence[Measurement]):
        points = numpy.array([m.coordinate[0] for m in measurements])
        predicted = self.function.evaluate(points)

<<<<<<< HEAD
        actual = numpy.fromiter(Measurement.select_measure(measurements, self._use_measure), float, len(measurements))
=======
        if self._use_median:
            actual = numpy.array([m.median for m in measurements])
        else:
            actual = numpy.array([m.mean for m in measurements])
>>>>>>> c75214fd

        difference = predicted - actual
        self._RSS = numpy.sum(difference * difference)

        relativeDifference = difference / actual
        self._rRSS = numpy.sum(relativeDifference * relativeDifference)

        absolute_error = numpy.abs(difference)
        relative_error = absolute_error / actual
        self._RE = numpy.mean(relative_error)

        abssum = numpy.abs(actual) + numpy.abs(predicted)
        # This condition prevents a division by zero, but it is correct: if sum is 0, both `actual` and `predicted`
        # must have been 0, and in that case the error at this point is 0, so we don't need to add anything.
        smape = numpy.abs(difference[abssum != 0.0]) / abssum[abssum != 0.0] * 2
        self._SMAPE = numpy.mean(smape) * 100

        self._costs_are_calculated = True

    def compute_adjusted_rsquared(self, TSS, measurements):
        """
        Compute the adjusted R^2 for the hypothesis.
        """
        adjR = 1.0 - (self._RSS / TSS)
        degrees_freedom = len(measurements) - len(self.function.compound_terms) - 1
        self._AR2 = (1.0 - (1.0 - adjR) *
                     (len(measurements) - 1.0) / degrees_freedom)

    def compute_coefficients(self, measurements: Sequence[Measurement]):
        """
        Computes the coefficients of the function using the least squares solution.
        """
<<<<<<< HEAD
        b_list = numpy.fromiter(Measurement.select_measure(measurements, self._use_measure), float, len(measurements))
        points = numpy.fromiter((m.coordinate[0] for m in measurements), float, len(measurements))
=======
        if self._use_median:
            b_list = numpy.array([m.median for m in measurements])
        else:
            b_list = numpy.array([m.mean for m in measurements])
        points = numpy.array([m.coordinate[0] for m in measurements])
>>>>>>> c75214fd

        a_list = [numpy.ones((1, len(points)))]
        for compound_term in self.function.compound_terms:
            compound_term.coefficient = 1
            compound_term_value = compound_term.evaluate(points)
            a_list.append(compound_term_value.reshape(1, -1))

        # solving the lgs for X to get the coefficients
        A = numpy.concatenate(a_list, axis=0).T
        B = b_list

        X, _, _, _ = numpy.linalg.lstsq(A, B, None)
        # logging.debug("Coefficients:"+str(X))

        # setting the coefficients for the hypothesis
        self.function.constant_coefficient = X[0]
        for i, compound_term in enumerate(self.function.compound_terms):
            compound_term.coefficient = X[i + 1]


class MultiParameterHypothesis(Hypothesis):
    """
    This class represents a multi parameter hypothesis, it is used to represent
    a performance function with several parameters. However, it can have also
    only one parameter. The modeler calls many of these objects to find the best
    model that fits the data.
    """

    function: MultiParameterFunction

    def __init__(self, function: MultiParameterFunction, use_measure):
        """
        Initialize MultiParameterHypothesis object.
        """
        super().__init__(function, use_measure)

    def compute_cost(self, measurements):
        """
        Compute the cost for a multi parameter hypothesis.
        """
        self._RSS = 0
        self._rRSS = 0
        smape = 0
        re_sum = 0

        for measurement in measurements:
            coordinate = measurement.coordinate
            parameter_value_pairs = {}
            for parameter, value in enumerate(coordinate):
                parameter_value_pairs[parameter] = float(value)

            predicted = self.function.evaluate(parameter_value_pairs)
            # print(predicted)

<<<<<<< HEAD
            actual = measurement.value(self._use_measure)
=======
            actual = measurement.value(self._use_median)
>>>>>>> c75214fd

            # print(actual)

            difference = predicted - actual
            # absolute_difference = abs(difference)
            abssum = abs(actual) + abs(predicted)

            # calculate relative error
            absolute_error = abs(predicted - actual)
            relative_error = absolute_error / actual
            re_sum = re_sum + relative_error

            self._RSS += difference * difference

            relativeDifference = difference / actual
            self._rRSS += relativeDifference * relativeDifference

            if abssum != 0.0:
                # This `if` condition prevents a division by zero, but it is correct: if sum is 0,
                # both `actual` and `predicted` must have been 0, and in that case the error at this point is 0,
                # so we don't need to add anything.
                smape += abs(difference) / abssum * 2

        # times 100 for percentage error
        self._RE = re_sum / len(measurements)
        self._SMAPE = smape / len(measurements) * 100
        self._costs_are_calculated = True

    def compute_adjusted_rsquared(self, TSS, measurements):
        """
        Compute the adjusted R^2 for the hypothesis.
        """
        self._AR2 = 0.0
        adjR = 1.0 - (self.RSS / TSS)
        counter = 0

        for multi_parameter_term in self.function:
            counter += len(multi_parameter_term.parameter_term_pairs)

        degrees_freedom = len(measurements) - counter - 1
        self._AR2 = (1.0 - (1.0 - adjR) * (len(measurements) - 1.0) / degrees_freedom)

    def compute_coefficients(self, measurements):
        """
        Computes the coefficients of the function using the least squares solution.
        """
        # creating a numpy matrix representation of the lgs
        a_list = []

        self.function.reset_coefficients()

        for measurement in measurements:
<<<<<<< HEAD
=======
            value = measurement.value(self._use_median)
>>>>>>> c75214fd
            list_element = [1]  # 1 for constant coefficient
            for multi_parameter_term in self.function:
                coordinate = measurement.coordinate
                multi_parameter_term_value = multi_parameter_term.evaluate(coordinate)
                list_element.append(multi_parameter_term_value)
            a_list.append(list_element)
            # print(str(list_element)+"[x]=["+str(value)+"]")
            # logging.debug(str(list_element)+"[x]=["+str(value)+"]")

        # solving the lgs for coeffs to get the coefficients
        A = numpy.array(a_list)
        B = numpy.fromiter(Measurement.select_measure(measurements, self._use_measure), float, len(measurements))
        try:
            coeffs, residuals, rank, sing_val = numpy.linalg.lstsq(A, B, None)
            if rank < A.shape[1]: # if rcond is to big the rank of A collapses and the coefficients are wrong
                coeffs, residuals, rank, sing_val = numpy.linalg.lstsq(A, B, -1) # retry with rcond = machine precision
        except numpy.linalg.LinAlgError as e:
            # sometimes first try does not work
            coeffs, _, rank, _ = numpy.linalg.lstsq(A, B, None)
            if rank < A.shape[1]:
                coeffs, residuals, rank, sing_val = numpy.linalg.lstsq(A, B, -1)

        # print("Coefficients:"+str(coeffs))
        # logging.debug("Coefficients:"+str(coeffs[0]))

        # setting the coefficients for the hypothesis
        self.function.constant_coefficient = coeffs[0]
        for multi_parameter_term, coeff in zip(self.function, coeffs[1:]):
            multi_parameter_term.coefficient = coeff


class HypothesisSchema(BaseSchema):
    function = fields.Nested(FunctionSchema)
    _RSS = NumberField(data_key='RSS')
    _rRSS = NumberField(data_key='rRSS')
    _SMAPE = NumberField(data_key='SMAPE')
    _AR2 = NumberField(data_key='AR2')
    _RE = NumberField(data_key='RE')
    _use_median = CompatibilityField(fields.Bool(),
                                     lambda value, attr, obj, **kwargs: obj._use_measure == Measure.MEDIAN)  # noqa
    _use_measure = EnumField(Measure, required=False)
    _costs_are_calculated = fields.Bool()

    def preprocess_object_data(self, data):
        if '_use_measure' not in data:
            data['_use_measure'] = Measure.from_use_median(data['_use_median'])
        del data['_use_median']
        return data


class DefaultHypothesisSchema(HypothesisSchema):
    def create_object(self):
        return Hypothesis(None, None)


class ConstantHypothesisSchema(HypothesisSchema):
    _AR2 = fields.Constant(1, data_key='AR2', load_only=True)

    def create_object(self):
        return ConstantHypothesis(None, None)


class SingleParameterHypothesisSchema(HypothesisSchema):
    def create_object(self):
        return SingleParameterHypothesis(None, None)


class MultiParameterHypothesisSchema(HypothesisSchema):
    def create_object(self):
        return MultiParameterHypothesis(None, None)<|MERGE_RESOLUTION|>--- conflicted
+++ resolved
@@ -101,14 +101,7 @@
         We take into account the minimum data value to make sure that we don't "nullify"
         actually relevant numbers.
         """
-<<<<<<< HEAD
         minimum = min(Measurement.select_measure(training_measurements, self._use_measure))
-=======
-        if self._use_median:
-            minimum = min(m.median for m in training_measurements)
-        else:
-            minimum = min(m.mean for m in training_measurements)
->>>>>>> c75214fd
         if minimum == 0:
             if abs(self.function.constant_coefficient - minimum) < phi:
                 self.function.constant_coefficient = 0
@@ -120,15 +113,8 @@
         """
         Calculates the term contribution of the term with the given term id to see if it is smaller than epsilon.
         """
-<<<<<<< HEAD
 
         actual = numpy.fromiter(Measurement.select_measure(measurements, self._use_measure), float, len(measurements))
-=======
-        if self._use_median:
-            actual = numpy.array([m.median for m in measurements])
-        else:
-            actual = numpy.array([m.mean for m in measurements])
->>>>>>> c75214fd
 
         if measurements[0].coordinate.dimensions > 1:
             points = numpy.array([m.coordinate.as_tuple() for m in measurements]).T
@@ -182,15 +168,8 @@
         """
         Computes the constant_coefficients of the function using the mean.
         """
-<<<<<<< HEAD
         values = numpy.fromiter(Measurement.select_measure(measurements, self._use_measure), float, len(measurements))
         self.function.constant_coefficient = numpy.mean(values)
-=======
-        if self._use_median:
-            self.function.constant_coefficient = numpy.mean([m.median for m in measurements])
-        else:
-            self.function.constant_coefficient = numpy.mean([m.mean for m in measurements])
->>>>>>> c75214fd
 
     def compute_cost(self, measurements: Sequence[Measurement]):
         """
@@ -200,13 +179,6 @@
         smape = 0
         for actual in Measurement.select_measure(measurements, self._use_measure):
             predicted = self.function.constant_coefficient
-<<<<<<< HEAD
-=======
-            if self._use_median:
-                actual = measurement.median
-            else:
-                actual = measurement.mean
->>>>>>> c75214fd
 
             difference = predicted - actual
             self._RSS += difference * difference
@@ -246,11 +218,7 @@
         """
         value = validation_measurement.coordinate[0]
         predicted = self.function.evaluate(value)
-<<<<<<< HEAD
         actual = validation_measurement.value(self._use_measure)
-=======
-        actual = validation_measurement.value(self._use_median)
->>>>>>> c75214fd
 
         difference = predicted - actual
         self._RSS += difference * difference
@@ -267,14 +235,7 @@
         points = numpy.array([m.coordinate[0] for m in measurements])
         predicted = self.function.evaluate(points)
 
-<<<<<<< HEAD
         actual = numpy.fromiter(Measurement.select_measure(measurements, self._use_measure), float, len(measurements))
-=======
-        if self._use_median:
-            actual = numpy.array([m.median for m in measurements])
-        else:
-            actual = numpy.array([m.mean for m in measurements])
->>>>>>> c75214fd
 
         difference = predicted - actual
         self._RSS = numpy.sum(difference * difference)
@@ -307,16 +268,8 @@
         """
         Computes the coefficients of the function using the least squares solution.
         """
-<<<<<<< HEAD
         b_list = numpy.fromiter(Measurement.select_measure(measurements, self._use_measure), float, len(measurements))
         points = numpy.fromiter((m.coordinate[0] for m in measurements), float, len(measurements))
-=======
-        if self._use_median:
-            b_list = numpy.array([m.median for m in measurements])
-        else:
-            b_list = numpy.array([m.mean for m in measurements])
-        points = numpy.array([m.coordinate[0] for m in measurements])
->>>>>>> c75214fd
 
         a_list = [numpy.ones((1, len(points)))]
         for compound_term in self.function.compound_terms:
@@ -371,11 +324,7 @@
             predicted = self.function.evaluate(parameter_value_pairs)
             # print(predicted)
 
-<<<<<<< HEAD
             actual = measurement.value(self._use_measure)
-=======
-            actual = measurement.value(self._use_median)
->>>>>>> c75214fd
 
             # print(actual)
 
@@ -428,10 +377,6 @@
         self.function.reset_coefficients()
 
         for measurement in measurements:
-<<<<<<< HEAD
-=======
-            value = measurement.value(self._use_median)
->>>>>>> c75214fd
             list_element = [1]  # 1 for constant coefficient
             for multi_parameter_term in self.function:
                 coordinate = measurement.coordinate
