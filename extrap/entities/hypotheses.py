# This file is part of the Extra-P software (http://www.scalasca.org/software/extra-p)
#
# Copyright (c) 2020-2023, Technical University of Darmstadt, Germany
#
# This software may be modified and distributed under the terms of a BSD-style license.
# See the LICENSE file in the base directory for details.

<<<<<<< HEAD
import warnings

=======
import math
>>>>>>> 1da5868e
from typing import Sequence

import numpy
from marshmallow import fields

from extrap.entities.functions import Function, MultiParameterFunction, FunctionSchema
from extrap.entities.measurement import Measurement, Measure
from extrap.util.serialization_schema import BaseSchema, NumberField, EnumField, CompatibilityField


class Hypothesis:
    def __init__(self, function: Function, use_measure):
        """
        Initialize Hypothesis object.
        """
        self.function: Function = function
        self._RSS = 0
        self._rRSS = 0
        self._nRSS = 0
        self._SMAPE = 0
        self._AR2 = 0
        self._RE = 0

        if isinstance(use_measure, bool):
            warnings.warn('use_median is deprecated use use_measure instead',
                          DeprecationWarning)
            use_measure = Measure.from_use_median(use_measure)
        self._use_measure = use_measure
        self._costs_are_calculated = False

    @property
    def RSS(self):
        """
        Return the RSS.
        """
        if not self._costs_are_calculated:
            raise RuntimeError("Costs are not calculated.")
        return self._RSS

    @property
    def nRSS(self):
        """
        Return the nRSS.
        """
        if not self._costs_are_calculated:
            raise RuntimeError("Costs are not calculated.")
        return self._nRSS

    @property
    def rRSS(self):
        """
        Return the rRSS.
        """
        if not self._costs_are_calculated:
            raise RuntimeError("Costs are not calculated.")
        return self._rRSS

    @property
    def AR2(self):
        """
        Return the AR2.
        """
        if not self._costs_are_calculated:
            raise RuntimeError("Costs are not calculated.")
        return self._AR2

    @property
    def SMAPE(self):
        """
        Return the SMAPE.
        """
        if not self._costs_are_calculated:
            raise RuntimeError("Costs are not calculated.")
        return self._SMAPE

    @property
    def RE(self):
        """
        Return the relative error.
        """
        if not self._costs_are_calculated:
            raise RuntimeError("Costs are not calculated.")
        return self._RE

    def compute_coefficients(self, measurements: Sequence[Measurement]):
        raise NotImplementedError()

    def compute_cost(self, measurements: Sequence[Measurement]):
        raise NotImplementedError()

    def is_valid(self):
        """
        Checks if there is a numeric imprecision. If this is the case the hypothesis will be ignored.
        """
        valid = not (self.RSS != self.RSS or abs(self.RSS) == float('inf'))
        return valid

    def clean_constant_coefficient(self, phi, training_measurements):
        """
        This function is used to correct numerical imprecision in the caculations,
        when the constant coefficient should be zero but is instead very small.
        We take into account the minimum data value to make sure that we don't "nullify"
        actually relevant numbers.
        """
<<<<<<< HEAD
        minimum = min(Measurement.select_measure(training_measurements, self._use_measure))
=======
        if self._use_median:
            minimum = min(m.median for m in training_measurements)
        else:
            minimum = min(m.mean for m in training_measurements)

>>>>>>> 1da5868e
        if minimum == 0:
            if abs(self.function.constant_coefficient - minimum) < phi:
                self.function.constant_coefficient = 0
        else:
            if abs(self.function.constant_coefficient / minimum) < phi:
                self.function.constant_coefficient = 0

    def calc_term_contribution(self, term, measurements: Sequence[Measurement]):
        """
        Calculates the term contribution of the term with the given term id to see if it is smaller than epsilon.
        """

        actual = numpy.fromiter(Measurement.select_measure(measurements, self._use_measure), float, len(measurements))

        if measurements[0].coordinate.dimensions > 1:
            points = numpy.array([m.coordinate.as_tuple() for m in measurements]).T
        else:
            points = numpy.array([m.coordinate[0] for m in measurements])

        contribution = numpy.abs(term.evaluate(points) / actual)
        maximum_term_contribution = contribution.max()
        return maximum_term_contribution

    def __repr__(self):
        return f"Hypothesis({self.function}, RSS:{self._RSS:5f}, SMAPE:{self._SMAPE:5f})"

    def __eq__(self, other):
        if not isinstance(other, Hypothesis):
            return NotImplemented
        elif self is other:
            return True
        else:
            return self.__dict__ == other.__dict__


MAX_HYPOTHESIS = Hypothesis(Function(), Measure.UNKNOWN)
MAX_HYPOTHESIS._RSS = float('inf')
MAX_HYPOTHESIS._rRSS = float('inf')
MAX_HYPOTHESIS._nRSS = float('inf')
MAX_HYPOTHESIS._SMAPE = float('inf')
MAX_HYPOTHESIS._AR2 = float('inf')
MAX_HYPOTHESIS._RE = float('inf')
MAX_HYPOTHESIS._costs_are_calculated = True


class ConstantHypothesis(Hypothesis):
    """
    This class represents a constant hypothesis, it is used to represent a performance
    function that is not affected by the input value of a parameter. The modeler calls this
    class first to see if there is a constant model that describes the data best.
    """

    def __init__(self, function, use_measure):
        """
        Initialize the ConstantHypothesis.
        """
        super().__init__(function, use_measure)

    # TODO: should this be calculated?
    @property
    def AR2(self):
        return 1

    def compute_coefficients(self, measurements: Sequence[Measurement]):
        """
        Computes the constant_coefficients of the function using the mean.
        """
        values = numpy.fromiter(Measurement.select_measure(measurements, self._use_measure), float, len(measurements))
        self.function.constant_coefficient = numpy.mean(values)

    def compute_cost(self, measurements: Sequence[Measurement]):
        """
        Computes the cost of the constant hypothesis using all data points.
        """
        self._AR2 = 1  # TODO: should this be calculated?
        smape = 0
<<<<<<< HEAD
        for actual in Measurement.select_measure(measurements, self._use_measure):
            predicted = self.function.constant_coefficient
=======
        actuals = []
        for measurement in measurements:
            predicted = self.function.constant_coefficient
            if self._use_median:
                actual = measurement.median
            else:
                actual = measurement.mean
            actuals.append(actual)
>>>>>>> 1da5868e

            difference = predicted - actual
            self._RSS += difference * difference
            if actual != 0:
                relative_difference = difference / actual
                self._rRSS += relative_difference * relative_difference

                absolute_error = numpy.abs(difference)
                relative_error = absolute_error / actual
                self._RE = numpy.mean(relative_error)

            abssum = abs(actual) + abs(predicted)
            if abssum != 0:
                smape += abs(difference) / abssum * 2

        self._SMAPE = smape / len(measurements) * 100
        if numpy.mean(actuals) != 0.0:
            self._nRSS = math.sqrt(self._RSS) / numpy.mean(actuals)
        else:
            self._nRSS = math.nan
        self._costs_are_calculated = True


class SingleParameterHypothesis(Hypothesis):
    """
    This class represents a single parameter hypothesis, it is used to represent
    a performance function for one parameter. The modeler calls many of these objects
    to find the best model that fits the data.
    """

    def __init__(self, function, use_measure):
        """
        Initialize SingleParameterHypothesis object.
        """
        super().__init__(function, use_measure)

    def compute_cost_leave_one_out(self, training_measurements: Sequence[Measurement],
                                   validation_measurement: Measurement):
        """
        Compute the cost for the single-parameter model using leave one out crossvalidation.
        """
        value = validation_measurement.coordinate[0]
        predicted = self.function.evaluate(value)
        actual = validation_measurement.value(self._use_measure)

        difference = predicted - actual
        self._RSS += difference * difference
        self._nRSS += math.sqrt(self._RSS) / numpy.mean(
            numpy.array([m.value(self._use_median) for m in training_measurements])) / (len(training_measurements) + 1)

        if actual != 0:
            relative_difference = difference / actual
            self._RE += numpy.abs(relative_difference) / (len(training_measurements) + 1)
            self._rRSS += relative_difference * relative_difference
        abssum = abs(actual) + abs(predicted)
        if abssum != 0:
            self._SMAPE += (abs(difference) / abssum * 2) / (len(training_measurements) + 1) * 100
        self._costs_are_calculated = True

    def compute_cost(self, measurements: Sequence[Measurement]):
        points = numpy.array([m.coordinate[0] for m in measurements])
        predicted = self.function.evaluate(points)

        actual = numpy.fromiter(Measurement.select_measure(measurements, self._use_measure), float, len(measurements))

        difference = predicted - actual
        self._RSS = numpy.sum(difference * difference)
        self._nRSS = math.sqrt(self._RSS) / numpy.mean(actual)

        relativeDifference = difference / actual
        self._rRSS = numpy.sum(relativeDifference * relativeDifference)

        absolute_error = numpy.abs(difference)
        relative_error = absolute_error / actual
        self._RE = numpy.mean(relative_error)

        abssum = numpy.abs(actual) + numpy.abs(predicted)
        # This condition prevents a division by zero, but it is correct: if sum is 0, both `actual` and `predicted`
        # must have been 0, and in that case the error at this point is 0, so we don't need to add anything.
        smape = numpy.abs(difference[abssum != 0.0]) / abssum[abssum != 0.0] * 2
        self._SMAPE = numpy.mean(smape) * 100

        self._costs_are_calculated = True

    def compute_adjusted_rsquared(self, TSS, measurements):
        """
        Compute the adjusted R^2 for the hypothesis.
        """
        adjR = 1.0 - (self._RSS / TSS)
        degrees_freedom = len(measurements) - len(self.function.compound_terms) - 1
        self._AR2 = (1.0 - (1.0 - adjR) *
                     (len(measurements) - 1.0) / degrees_freedom)

    def compute_coefficients(self, measurements: Sequence[Measurement]):
        """
        Computes the coefficients of the function using the least squares solution.
        """
<<<<<<< HEAD
        b_list = numpy.fromiter(Measurement.select_measure(measurements, self._use_measure), float, len(measurements))
        points = numpy.fromiter((m.coordinate[0] for m in measurements), float, len(measurements))
=======
        if self._use_median:
            b_list = numpy.array([m.median for m in measurements])
        else:
            b_list = numpy.array([m.mean for m in measurements])

        points = numpy.array([m.coordinate[0] for m in measurements])
>>>>>>> 1da5868e

        a_list = [numpy.ones((1, len(points)))]
        for compound_term in self.function.compound_terms:
            compound_term.coefficient = 1
            compound_term_value = compound_term.evaluate(points)
            a_list.append(compound_term_value.reshape(1, -1))

        # solving the lgs for X to get the coefficients
        A = numpy.concatenate(a_list, axis=0).T
        B = b_list

        X, _, _, _ = numpy.linalg.lstsq(A, B, None)
        # logging.debug("Coefficients:"+str(X))

        # setting the coefficients for the hypothesis
        self.function.constant_coefficient = X[0]
        for i, compound_term in enumerate(self.function.compound_terms):
            compound_term.coefficient = X[i + 1]


class MultiParameterHypothesis(Hypothesis):
    """
    This class represents a multi parameter hypothesis, it is used to represent
    a performance function with several parameters. However, it can have also
    only one parameter. The modeler calls many of these objects to find the best
    model that fits the data.
    """

    function: MultiParameterFunction

    def __init__(self, function: MultiParameterFunction, use_measure):
        """
        Initialize MultiParameterHypothesis object.
        """
        super().__init__(function, use_measure)

    def compute_cost(self, measurements):
        """
        Compute the cost for a multi parameter hypothesis.
        """
        self._RSS = 0
        self._rRSS = 0
        smape = 0
        re_sum = 0

        for measurement in measurements:
            coordinate = measurement.coordinate
            parameter_value_pairs = {}
            for parameter, value in enumerate(coordinate):
                parameter_value_pairs[parameter] = float(value)

            predicted = self.function.evaluate(parameter_value_pairs)
            # print(predicted)

            actual = measurement.value(self._use_measure)

            # print(actual)

            difference = predicted - actual
            # absolute_difference = abs(difference)
            abssum = abs(actual) + abs(predicted)

            # calculate relative error
            absolute_error = abs(predicted - actual)
            relative_error = absolute_error / actual
            re_sum = re_sum + relative_error

            self._RSS += difference * difference

            relativeDifference = difference / actual
            self._rRSS += relativeDifference * relativeDifference

            if abssum != 0.0:
                # This `if` condition prevents a division by zero, but it is correct: if sum is 0,
                # both `actual` and `predicted` must have been 0, and in that case the error at this point is 0,
                # so we don't need to add anything.
                smape += abs(difference) / abssum * 2

        # times 100 for percentage error
        self._RE = re_sum / len(measurements)
        self._SMAPE = smape / len(measurements) * 100
        self._costs_are_calculated = True

    def compute_adjusted_rsquared(self, TSS, measurements):
        """
        Compute the adjusted R^2 for the hypothesis.
        """
        self._AR2 = 0.0
        adjR = 1.0 - (self.RSS / TSS)
        counter = 0

        for multi_parameter_term in self.function:
            counter += len(multi_parameter_term.parameter_term_pairs)

        degrees_freedom = len(measurements) - counter - 1
        self._AR2 = (1.0 - (1.0 - adjR) * (len(measurements) - 1.0) / degrees_freedom)

    def compute_coefficients(self, measurements):
        """
        Computes the coefficients of the function using the least squares solution.
        """
        # creating a numpy matrix representation of the lgs
        a_list = []

        self.function.reset_coefficients()

        for measurement in measurements:
            list_element = [1]  # 1 for constant coefficient
            for multi_parameter_term in self.function:
                coordinate = measurement.coordinate
                multi_parameter_term_value = multi_parameter_term.evaluate(coordinate)
                list_element.append(multi_parameter_term_value)
            a_list.append(list_element)
            # print(str(list_element)+"[x]=["+str(value)+"]")
            # logging.debug(str(list_element)+"[x]=["+str(value)+"]")

        # solving the lgs for coeffs to get the coefficients
        A = numpy.array(a_list)
        B = numpy.fromiter(Measurement.select_measure(measurements, self._use_measure), float, len(measurements))
        try:
            coeffs, residuals, rank, sing_val = numpy.linalg.lstsq(A, B, None)
            if rank < A.shape[1]:  # if rcond is to big the rank of A collapses and the coefficients are wrong
                coeffs, residuals, rank, sing_val = numpy.linalg.lstsq(A, B, -1)  # retry with rcond = machine precision
        except numpy.linalg.LinAlgError as e:
            # sometimes first try does not work
            coeffs, _, rank, _ = numpy.linalg.lstsq(A, B, None)
            if rank < A.shape[1]:
                coeffs, residuals, rank, sing_val = numpy.linalg.lstsq(A, B, -1)

        # print("Coefficients:"+str(coeffs))
        # logging.debug("Coefficients:"+str(coeffs[0]))

        # setting the coefficients for the hypothesis
        self.function.constant_coefficient = coeffs[0]
        for multi_parameter_term, coeff in zip(self.function, coeffs[1:]):
            multi_parameter_term.coefficient = coeff


class HypothesisSchema(BaseSchema):
    function = fields.Nested(FunctionSchema)
    _RSS = NumberField(data_key='RSS')
    _rRSS = NumberField(data_key='rRSS')
    _nRSS = NumberField(data_key='nRSS')
    _SMAPE = NumberField(data_key='SMAPE')
    _AR2 = NumberField(data_key='AR2')
    _RE = NumberField(data_key='RE')
    _use_median = CompatibilityField(fields.Bool(),
                                     lambda value, attr, obj, **kwargs: obj._use_measure == Measure.MEDIAN)  # noqa
    _use_measure = EnumField(Measure, required=False)
    _costs_are_calculated = fields.Bool()

    def preprocess_object_data(self, data):
        if '_use_measure' not in data:
            data['_use_measure'] = Measure.from_use_median(data['_use_median'])
        del data['_use_median']
        return data


class DefaultHypothesisSchema(HypothesisSchema):
    def create_object(self):
        return Hypothesis(None, None)


class ConstantHypothesisSchema(HypothesisSchema):
    _AR2 = fields.Constant(1, data_key='AR2', load_only=True)

    def create_object(self):
        return ConstantHypothesis(None, None)


class SingleParameterHypothesisSchema(HypothesisSchema):
    def create_object(self):
        return SingleParameterHypothesis(None, None)


class MultiParameterHypothesisSchema(HypothesisSchema):
    def create_object(self):
        return MultiParameterHypothesis(None, None)<|MERGE_RESOLUTION|>--- conflicted
+++ resolved
@@ -5,12 +5,8 @@
 # This software may be modified and distributed under the terms of a BSD-style license.
 # See the LICENSE file in the base directory for details.
 
-<<<<<<< HEAD
+import math
 import warnings
-
-=======
-import math
->>>>>>> 1da5868e
 from typing import Sequence
 
 import numpy
@@ -115,15 +111,7 @@
         We take into account the minimum data value to make sure that we don't "nullify"
         actually relevant numbers.
         """
-<<<<<<< HEAD
         minimum = min(Measurement.select_measure(training_measurements, self._use_measure))
-=======
-        if self._use_median:
-            minimum = min(m.median for m in training_measurements)
-        else:
-            minimum = min(m.mean for m in training_measurements)
-
->>>>>>> 1da5868e
         if minimum == 0:
             if abs(self.function.constant_coefficient - minimum) < phi:
                 self.function.constant_coefficient = 0
@@ -200,19 +188,10 @@
         """
         self._AR2 = 1  # TODO: should this be calculated?
         smape = 0
-<<<<<<< HEAD
+        actuals = []
         for actual in Measurement.select_measure(measurements, self._use_measure):
             predicted = self.function.constant_coefficient
-=======
-        actuals = []
-        for measurement in measurements:
-            predicted = self.function.constant_coefficient
-            if self._use_median:
-                actual = measurement.median
-            else:
-                actual = measurement.mean
             actuals.append(actual)
->>>>>>> 1da5868e
 
             difference = predicted - actual
             self._RSS += difference * difference
@@ -261,7 +240,7 @@
         difference = predicted - actual
         self._RSS += difference * difference
         self._nRSS += math.sqrt(self._RSS) / numpy.mean(
-            numpy.array([m.value(self._use_median) for m in training_measurements])) / (len(training_measurements) + 1)
+            numpy.array([m.value(self._use_measure) for m in training_measurements])) / (len(training_measurements) + 1)
 
         if actual != 0:
             relative_difference = difference / actual
@@ -310,17 +289,8 @@
         """
         Computes the coefficients of the function using the least squares solution.
         """
-<<<<<<< HEAD
         b_list = numpy.fromiter(Measurement.select_measure(measurements, self._use_measure), float, len(measurements))
         points = numpy.fromiter((m.coordinate[0] for m in measurements), float, len(measurements))
-=======
-        if self._use_median:
-            b_list = numpy.array([m.median for m in measurements])
-        else:
-            b_list = numpy.array([m.mean for m in measurements])
-
-        points = numpy.array([m.coordinate[0] for m in measurements])
->>>>>>> 1da5868e
 
         a_list = [numpy.ones((1, len(points)))]
         for compound_term in self.function.compound_terms:
