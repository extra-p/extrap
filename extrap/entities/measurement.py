# This file is part of the Extra-P software (http://www.scalasca.org/software/extra-p)
#
# Copyright (c) 2020-2023, Technical University of Darmstadt, Germany
#
# This software may be modified and distributed under the terms of a BSD-style license.
# See the LICENSE file in the base directory for details.

from __future__ import annotations

<<<<<<< HEAD
import copy
import math
=======
from typing import Optional
>>>>>>> 3f9a7ac9

import numpy as np
from marshmallow import fields, post_load

from extrap.entities.calculation_element import CalculationElement
from extrap.entities.callpath import Callpath, CallpathSchema
from extrap.entities.coordinate import Coordinate, CoordinateSchema
from extrap.entities.metric import Metric, MetricSchema
from extrap.util.serialization_schema import Schema, NumberField


class Measurement(CalculationElement):
    """
    This class represents a measurement, i.e. the value measured for a specific metric and callpath at a coordinate.
    """

    def __init__(self, coordinate: Coordinate, callpath: Callpath, metric: Metric, values, *, keep_values=False):
        """
        Initialize the Measurement object.
        """
        self.coordinate: Coordinate = coordinate
        self.callpath: Callpath = callpath
        self.metric: Metric = metric
        if values is None:
            return
        values = np.array(values)
        if keep_values:
            self.values: Optional[np.typing.NDArray] = values
        else:
            self.values = None
        self.median: float = np.median(values)
        self.mean: float = np.mean(values)
        self.minimum: float = np.min(values)
        self.maximum: float = np.max(values)
        self.std: float = np.std(values)

    def value(self, use_median):
        return self.median if use_median else self.mean

    def add_value(self, value):
        if not self.values:
            raise RuntimeError("Cannot add value, because the list of original values does not exist.")
        self.values = np.append(self.values, value)
        self.median = np.median(self.values)
        self.mean = np.mean(self.values)
        self.minimum = np.min(self.values)
        self.maximum = np.max(self.values)
        self.std = np.std(self.values)

    def merge(self, other: 'Measurement') -> None:
        """Approximately merges the other measurement into this measurement."""
        if self.coordinate != other.coordinate:
            raise ValueError("Coordinate does not match while merging measurements.")
        self.median += other.median
        self.mean += other.mean
        self.minimum += other.minimum
        self.maximum += other.maximum
        self.std = np.sqrt(self.std ** 2 + other.std ** 2)

    def __repr__(self):
        return f"Measurement({self.coordinate}: {self.mean:0.6} median={self.median:0.6})"

    def __eq__(self, other):
        if not isinstance(other, Measurement):
            return False
        elif self is other:
            return True
        else:
<<<<<<< HEAD
            return self.coordinate == other.coordinate and \
                self.metric == other.metric and \
                self.callpath == other.callpath and \
                self.mean == other.mean and \
                self.median == other.median

    def __add__(self, other):
        if isinstance(other, Measurement):
            result = copy.copy(self)
            result.merge(other)
        else:
            result = copy.copy(self)
            result.median += other
            result.mean += other
            result.minimum += other
            result.maximum += other
            result.std = self.std
        return result

    def __radd__(self, other):
        return self.__add__(other)

    def __sub__(self, other):
        return self.__add__(other * -1)

    def __rsub__(self, other):
        return (self * -1).__add__(other)

    def __mul__(self, other):
        result = copy.copy(self)
        result *= other
        return result
=======
            return (self.coordinate == other.coordinate and
                    self.metric == other.metric and
                    self.callpath == other.callpath and
                    self.mean == other.mean and
                    self.median == other.median)
>>>>>>> 3f9a7ac9

    def __imul__(self, other):
        if isinstance(other, Measurement):
            if self.coordinate != other.coordinate:
                raise ValueError("Coordinate does not match while merging measurements.")
            self.median *= other.median
            self.mean *= other.mean
            self.minimum *= other.minimum
            self.maximum *= other.maximum
            # Var(XY) = E(X²Y²) - (E(XY))² = Var(X)Var(Y) + Var(X)(E(Y))² + Var(Y)(E(X))²
            self_var, other_var = self.std ** 2, other.std ** 2
            variance = self_var * other_var + self_var * other.mean ** 2 + other_var * self.mean ** 2
            self.std = np.sqrt(variance)
        else:

            self.median *= other
            self.mean *= other
            self.minimum *= other
            self.maximum *= other
            self.std *= abs(other)
        return self

    def __rmul__(self, other):
        return self.__mul__(other)

    def __pow__(self, other):
        result = copy.copy(self)
        result.median **= other
        result.mean **= other
        result.minimum **= other
        result.maximum **= other
        variance = (self.std ** 2 + self.mean ** 2) ** other - (self.mean ** 2) ** other
        result.std = np.sqrt(variance)
        return result

    def __itruediv__(self, other):
        if isinstance(other, Measurement):
            if self.coordinate != other.coordinate:
                raise ValueError("Coordinate does not match while merging measurements.")
            self.median /= other.median
            self.mean /= other.mean
            minimum = self.minimum / other.minimum
            maximum = self.maximum / other.maximum
            self.minimum = min(minimum, maximum, self.median)
            self.maximum = max(minimum, maximum, self.median)
            # Var(Y/X)~= Var(Y)/E(X)^2 + (E(Y)^2*Var(X))/E(X)^4 - (2*E(Y)*Cov(X,Y))/E(X)^3
            variance = self.std ** 2 / other.mean ** 2 + (self.mean ** 2 * other.std ** 2) / other.mean ** 4 \
                       - (2 * self.mean * self.std * other.std) / other.mean ** 3
            self.std = math.sqrt(variance)
        else:
            self.median /= other
            self.mean /= other
            self.minimum /= other
            self.maximum /= other
            variance = self.std ** 2 / other ** 2
            self.std = math.sqrt(variance)
        return self

    def __truediv__(self, other):
        result = copy.copy(self)
        result /= other
        return result

    @staticmethod
    def divide_no0(a: Measurement, b: Measurement) -> Measurement:
        result = copy.copy(a)
        if b.mean == 0:
            result.mean = 1 if a.mean == 0 else math.inf
        else:
            result.mean /= b.mean
        if b.median == 0:
            result.median = 1 if a.median == 0 else math.inf
        else:
            result.median /= b.median

        if b.minimum == 0:
            minimum = 1 if a.minimum == 0 else math.inf
        else:
            minimum = a.minimum / b.minimum
        if b.maximum == 0:
            maximum = 1 if a.maximum == 0 else math.inf
        else:
            maximum = a.maximum / b.maximum
        result.minimum = min(minimum, maximum, result.median)
        result.maximum = max(minimum, maximum, result.median)
        # Var(Y/X)~= Var(Y)/E(X)^2 + (E(Y)^2*Var(X))/E(X)^4 - (2*E(Y)*Cov(X,Y))/E(X)^3
        if b.mean == 0:
            result.std = math.nan
        else:
            variance = a.std ** 2 / b.mean ** 2 + (a.mean ** 2 * b.std ** 2) / b.mean ** 4 \
                       - (2 * a.mean * a.std * b.std) / b.mean ** 3
            result.std = math.sqrt(variance)
        return result

    def __rtruediv__(self, other):
        if isinstance(other, Measurement):
            if self.coordinate != other.coordinate:
                raise ValueError("Coordinate does not match while merging measurements.")
            # TODO implement correct division
            return (self ** -1).__mul__(other)
        else:
            result = copy.copy(self)
            if self.median == 0:
                result.median = math.inf
            else:
                result.median = other / self.median
            if self.mean == 0:
                result.mean = math.inf
            else:
                result.mean = other / self.mean
            if self.maximum == 0:
                result.minimum = math.inf
            else:
                result.minimum = other / self.maximum
            if self.minimum == 0:
                result.maximum = math.inf
            else:
                result.maximum = other / self.minimum
            # Var(Y/X)~= Var(Y)/E(X)^2 + (E(Y)^2*Var(X))/E(X)^4 - (2*E(Y)*Cov(X,Y))/E(X)^3
            if self.mean == 0:
                result.std = math.nan
            else:
                variance = (other ** 2 * self.std ** 2) / self.mean ** 4
                result.std = math.sqrt(variance)
        return self

    def __neg__(self):
        return self * -1

    def make_one(self):
        result = copy.copy(self)
        result.median = 1
        result.mean = 1
        result.minimum = 1
        result.maximum = 1
        result.std = 0
        return result

    def copy(self):
        return copy.copy(self)


class MeasurementSchema(Schema):
    coordinate = fields.Nested(CoordinateSchema)
    metric = fields.Nested(MetricSchema)
    callpath = fields.Nested(CallpathSchema)
    median = NumberField()
    mean = NumberField()
    minimum = NumberField()
    maximum = NumberField()
    std = NumberField()
    values = fields.Method('_store_values', '_load_values', allow_none=True, load_default=None)

    def _load_values(self, value):
        if value is None:
            return None
        return self.context['value_io'].read_values(*value)

    def _store_values(self, obj: Measurement):
        if obj.values is None:
            return None
        return self.context['value_io'].write_values(obj.values)

    @post_load
    def report_progress(self, data, **kwargs):
        if 'progress_bar' in self.context:
            self.context['progress_bar'].update()
        return data

    def create_object(self):
        return Measurement(None, None, None, None)<|MERGE_RESOLUTION|>--- conflicted
+++ resolved
@@ -7,12 +7,9 @@
 
 from __future__ import annotations
 
-<<<<<<< HEAD
 import copy
 import math
-=======
 from typing import Optional
->>>>>>> 3f9a7ac9
 
 import numpy as np
 from marshmallow import fields, post_load
@@ -81,12 +78,11 @@
         elif self is other:
             return True
         else:
-<<<<<<< HEAD
-            return self.coordinate == other.coordinate and \
-                self.metric == other.metric and \
-                self.callpath == other.callpath and \
-                self.mean == other.mean and \
-                self.median == other.median
+            return (self.coordinate == other.coordinate and
+                    self.metric == other.metric and
+                    self.callpath == other.callpath and
+                    self.mean == other.mean and
+                    self.median == other.median)
 
     def __add__(self, other):
         if isinstance(other, Measurement):
@@ -114,13 +110,6 @@
         result = copy.copy(self)
         result *= other
         return result
-=======
-            return (self.coordinate == other.coordinate and
-                    self.metric == other.metric and
-                    self.callpath == other.callpath and
-                    self.mean == other.mean and
-                    self.median == other.median)
->>>>>>> 3f9a7ac9
 
     def __imul__(self, other):
         if isinstance(other, Measurement):
@@ -130,7 +119,7 @@
             self.mean *= other.mean
             self.minimum *= other.minimum
             self.maximum *= other.maximum
-            # Var(XY) = E(X²Y²) - (E(XY))² = Var(X)Var(Y) + Var(X)(E(Y))² + Var(Y)(E(X))²
+            # Var(XY) = E(X²Y²) − (E(XY))² = Var(X)Var(Y) + Var(X)(E(Y))² + Var(Y)(E(X))²
             self_var, other_var = self.std ** 2, other.std ** 2
             variance = self_var * other_var + self_var * other.mean ** 2 + other_var * self.mean ** 2
             self.std = np.sqrt(variance)
@@ -280,7 +269,7 @@
         return self.context['value_io'].read_values(*value)
 
     def _store_values(self, obj: Measurement):
-        if obj.values is None:
+        if not hasattr(obj, 'values') or obj.values is None:
             return None
         return self.context['value_io'].write_values(obj.values)
 
