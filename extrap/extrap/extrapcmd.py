--- conflicted
+++ resolved
@@ -82,29 +82,18 @@
     output_options.add_argument("--print", action="store", dest="print_type", default="all",
                                 metavar='{all,callpaths,metrics,parameters,functions,latex-functions,FORMAT_STRING}',
                                 help="Set which information should be displayed after modeling. Use one of "
-<<<<<<< HEAD
                                      "the presets or specify a formatting string using placeholders "
                                      f"(see {extrap.__documentation_link__}/output-formatting.md). "
                                      f"(default: %(default)s)")
-=======
-                                     "{all, callpaths, metrics, parameters, functions, latex-functions} or specify a "
-                                     "formatting string using placeholders "
-                                     f"(see {extrap.__documentation_link__}/output-formatting.md).")
->>>>>>> a1a455c4
     output_options.add_argument("--save-experiment", action="store", metavar="EXPERIMENT_PATH", dest="save_experiment",
                                 help="Saves the experiment including all models as Extra-P experiment "
                                      "(if no extension is specified, '.extra-p' is appended)")
     output_options.add_argument("--model-set-name", action="store", metavar="NAME", default='New model',
                                 dest="model_name", type=str,
-<<<<<<< HEAD
                                 help="Sets the name of the generated set of models when outputting an experiment "
                                      '(default: "%(default)s")')
-=======
-                                help="Sets the name of the generated set of models when outputting an "
-                                     "experiment (default: 'New model')")
     output_options.add_argument("--disable-progress", action="store_true", dest="disable_progress", default=False,
                                 help="Disables the progress bar outputs of Extra-P to stdout and stderr.")
->>>>>>> a1a455c4
 
     positional_arguments.add_argument("path", metavar="FILEPATH", type=str, action="store",
                                       help="Specify a file path for Extra-P to work with")
@@ -206,7 +195,7 @@
             except RecoverableError as err:
                 logging.error('Saving experiment: ' + str(err))
                 sys.exit(1)
-                
+
         # format modeler output into text
         text = format_output(experiment, printtype)
 
