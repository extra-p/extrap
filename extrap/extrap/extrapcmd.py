# This file is part of the Extra-P software (http://www.scalasca.org/software/extra-p)
#
# Copyright (c) 2020-2023, Technical University of Darmstadt, Germany
#
# This software may be modified and distributed under the terms of a BSD-style license.
# See the LICENSE file in the base directory for details.

import argparse
import logging
import os
import sys
import warnings
from itertools import chain

import extrap
<<<<<<< HEAD
from extrap.entities.measurement import Measure
=======
>>>>>>> 1da5868e
from extrap.entities.scaling_type import ScalingType
from extrap.fileio import experiment_io
from extrap.fileio.experiment_io import ExperimentReader
from extrap.fileio.file_reader import all_readers
from extrap.fileio.file_reader.abstract_directory_reader import AbstractScalingConversionReader
<<<<<<< HEAD
=======
from extrap.fileio.file_reader.file_reader_mixin import TKeepValuesReader
>>>>>>> 1da5868e
from extrap.fileio.io_helper import save_output
from extrap.fileio.output import format_output
from extrap.modelers import multi_parameter
from extrap.modelers import single_parameter
from extrap.modelers.abstract_modeler import MultiParameterModeler
from extrap.modelers.model_generator import ModelGenerator
from extrap.util.exceptions import RecoverableError
from extrap.util.options_parser import ModelerOptionsAction, ModelerHelpAction
from extrap.util.options_parser import SINGLE_PARAMETER_MODELER_KEY, SINGLE_PARAMETER_OPTIONS_KEY
from extrap.util.progress_bar import ProgressBar


def main(args=None, prog=None):
    # argparse
    modelers_list = list(set(k.lower() for k in
                             chain(single_parameter.all_modelers.keys(), multi_parameter.all_modelers.keys())))
    parser = argparse.ArgumentParser(prog=prog, description=extrap.__description__, add_help=False)
    positional_arguments = parser.add_argument_group("Positional arguments")
    basic_arguments = parser.add_argument_group("Optional arguments")
    basic_arguments.add_argument('-h', '--help', action='help', default=argparse.SUPPRESS,
                                 help='Show this help message and exit')

    basic_arguments.add_argument("--version", action="version", version=extrap.__title__ + " " + extrap.__version__,
                                 help="Show program's version number and exit")
    basic_arguments.add_argument("--log", action="store", dest="log_level", type=str.lower, default='warning',
                                 choices=['debug', 'info', 'warning', 'error', 'critical'],
                                 help="Set program's log level (default: %(default)s)")

    input_options = parser.add_argument_group("Input options")
    group = input_options.add_mutually_exclusive_group(required=True)
    for reader in all_readers.values():
        group.add_argument(reader.CMD_ARGUMENT, action="store_true", default=False, dest=reader.NAME,
                           help=reader.DESCRIPTION)
    group.add_argument(ExperimentReader.CMD_ARGUMENT, action="store_true", default=False, dest=ExperimentReader.NAME,
                       help='Load Extra-P experiment and generate new models')

    names_of_scaling_conversion_readers = ", ".join(reader.NAME + " files" for reader in all_readers.values()
                                                    if issubclass(reader, AbstractScalingConversionReader))

    input_options.add_argument("--scaling", action="store", dest="scaling_type", default=ScalingType.WEAK,
                               type=ScalingType, choices=ScalingType,
                               help="Set scaling type when loading data from per-thread/per-rank files (" +
                                    names_of_scaling_conversion_readers + ") (default: %(default)s)")
<<<<<<< HEAD
=======
    input_options.add_argument("--keep-values", action="store_true", default=False, dest='keep_values',
                               help="Keeps the original values after import")
>>>>>>> 1da5868e

    modeling_options = parser.add_argument_group("Modeling options")
    measure_group = modeling_options.add_mutually_exclusive_group(required=False)
    measure_group.add_argument("--median", action="store_true", dest="median",
                               help="Use median values for computation instead of mean values "
                                    "(deprecated: use --measure)")
    measure_group.add_argument("--measure", action="store", dest="measure",
                               default=Measure.MEAN.name.lower(),
                               choices=[m.name.lower() for m in Measure.choices()],
                               help="Select measure of values used for computation")
    modeling_options.add_argument("--modeler", action="store", dest="modeler", default='default', type=str.lower,
                                  choices=modelers_list,
                                  help="Selects the modeler for generating the performance models "
                                       "(default: %(default)s)")
    modeling_options.add_argument("--options", dest="modeler_options", default={}, nargs='+', metavar="KEY=VALUE",
                                  action=ModelerOptionsAction,
                                  help="Options for the selected modeler")
    modeling_options.add_argument("--help-modeler", choices=modelers_list, type=str.lower,
                                  help="Show help for modeler options and exit",
                                  action=ModelerHelpAction)

    output_options = parser.add_argument_group("Output options")
    output_options.add_argument("--out", action="store", metavar="OUTPUT_PATH", dest="out",
                                help="Specify the output path for Extra-P results")
    output_options.add_argument("--print", action="store", dest="print_type", default="all",
<<<<<<< HEAD
                                metavar='{all,all-python,callpaths,metrics,parameters,functions,functions-python,'
                                        'FORMAT_STRING}',
=======
                                metavar='{all,all-python,all-latex,callpaths,metrics,parameters,functions,'
                                        'functions-python,functions-latex,FORMAT_STRING}',
>>>>>>> 1da5868e
                                help="Set which information should be displayed after modeling. Use one of "
                                     "the presets or specify a formatting string using placeholders "
                                     f"(see {extrap.__documentation_link__}/output-formatting.md). "
                                     f"(default: %(default)s)")
    output_options.add_argument("--save-experiment", action="store", metavar="EXPERIMENT_PATH", dest="save_experiment",
                                help="Saves the experiment including all models as Extra-P experiment "
                                     "(if no extension is specified, '.extra-p' is appended)")
    output_options.add_argument("--model-set-name", action="store", metavar="NAME", default='New model',
                                dest="model_name", type=str,
                                help="Sets the name of the generated set of models when outputting an experiment "
                                     '(default: "%(default)s")')
    output_options.add_argument("--disable-progress", action="store_true", dest="disable_progress", default=False,
<<<<<<< HEAD
                                help="Disables the progress bar outputs of Extra-P to stdout and stderr.")
=======
                                help="Disables the progress bar outputs of Extra-P to stdout and stderr")
>>>>>>> 1da5868e

    positional_arguments.add_argument("path", metavar="FILEPATH", type=str, action="store",
                                      help="Specify a file path for Extra-P to work with")
    arguments = parser.parse_args(args)

    # set log level
    loglevel = logging.getLevelName(arguments.log_level.upper())
    # set output print type
    printtype = arguments.print_type

    # set log format location etc.
    if loglevel == logging.DEBUG:
        # import warnings
        # warnings.simplefilter('always', DeprecationWarning)
        # check if log file exists and create it if necessary
        # if not os.path.exists("../temp/extrap.log"):
        #    log_file = open("../temp/extrap.log","w")
        #    log_file.close()
        # logging.basicConfig(format="%(levelname)s - %(asctime)s - %(filename)s:%(lineno)s - %(funcName)10s():
        # %(message)s", level=loglevel, datefmt="%m/%d/%Y %I:%M:%S %p", filename="../temp/extrap.log", filemode="w")
        logging.basicConfig(
            format="%(levelname)s - %(asctime)s - %(filename)s:%(lineno)s - %(funcName)10s(): %(message)s",
            level=loglevel, datefmt="%m/%d/%Y %I:%M:%S %p")
    else:
        logging.basicConfig(
            format="%(levelname)s: %(message)s", level=loglevel)

    # check scaling type
    scaling_type = arguments.scaling_type

    # set use mean or median for computation
    if arguments.median:
        use_measure = arguments.median
    else:
        use_measure = Measure.from_str(arguments.measure)

    # save modeler output to file?
    print_path = None
    if arguments.out is not None:
        print_output = True
        print_path = arguments.out
    else:
        print_output = False

    if arguments.path is not None:
        with ProgressBar(desc='Loading file', disable=arguments.disable_progress) as pbar:
            for reader in chain(all_readers.values(), [ExperimentReader]):
                if getattr(arguments, reader.NAME):
                    file_reader = reader()

                    if issubclass(reader, AbstractScalingConversionReader):
                        file_reader.scaling_type = arguments.scaling_type
                    elif arguments.scaling_type != ScalingType.WEAK:
                        warnings.warn(
                            f"Scaling type {arguments.scaling_type} is not supported by the {reader.NAME} reader.")

<<<<<<< HEAD
=======
                    if isinstance(file_reader, TKeepValuesReader):
                        file_reader.keep_values = arguments.keep_values
                    elif arguments.keep_values:
                        warnings.warn(
                            f"Keeping values is not supported by the {reader.NAME} reader.")

>>>>>>> 1da5868e
                    if reader.LOADS_FROM_DIRECTORY:
                        if os.path.isdir(arguments.path):
                            experiment = file_reader.read_experiment(arguments.path, pbar)
                        else:
                            logging.error("The given path is not valid. It must point to a directory.")
                            sys.exit(1)
                    elif os.path.isfile(arguments.path):
                        experiment = file_reader.read_experiment(arguments.path, pbar)
                    else:
                        logging.error("The given file path is not valid.")
                        sys.exit(1)

        experiment.debug()

        # initialize model generator
        model_generator = ModelGenerator(
            experiment, modeler=arguments.modeler, name=arguments.model_name, use_measure=use_measure)

        # apply modeler options
        modeler = model_generator.modeler
        if isinstance(modeler, MultiParameterModeler) and arguments.modeler_options:
            # set single-parameter modeler of multi-parameter modeler
            single_modeler = arguments.modeler_options[SINGLE_PARAMETER_MODELER_KEY]
            if single_modeler is not None:
                modeler.single_parameter_modeler = single_parameter.all_modelers[single_modeler]()
            # apply options of single-parameter modeler
            if modeler.single_parameter_modeler is not None:
                for name, value in arguments.modeler_options[SINGLE_PARAMETER_OPTIONS_KEY].items():
                    if value is not None:
                        setattr(modeler.single_parameter_modeler, name, value)

        for name, value in arguments.modeler_options.items():
            if value is not None:
                setattr(modeler, name, value)

        with ProgressBar(desc='Generating models', disable=arguments.disable_progress) as pbar:
            # create models from data
            model_generator.model_all(pbar)

        if arguments.save_experiment:
            try:
                with ProgressBar(desc='Saving experiment', disable=arguments.disable_progress) as pbar:
                    if not os.path.splitext(arguments.save_experiment)[1]:
                        arguments.save_experiment += '.extra-p'
                    experiment_io.write_experiment(experiment, arguments.save_experiment, pbar)
            except RecoverableError as err:
                logging.error('Saving experiment: ' + str(err))
                sys.exit(1)

        # format modeler output into text
        text = format_output(experiment, printtype)

        # print formatted output to command line
        print(text)

        # save formatted output to text file
        if print_output:
            save_output(text, print_path)

    else:
        logging.error("No file path given to load files.")
        sys.exit(1)


if __name__ == "__main__":
    main()<|MERGE_RESOLUTION|>--- conflicted
+++ resolved
@@ -13,19 +13,13 @@
 from itertools import chain
 
 import extrap
-<<<<<<< HEAD
 from extrap.entities.measurement import Measure
-=======
->>>>>>> 1da5868e
 from extrap.entities.scaling_type import ScalingType
 from extrap.fileio import experiment_io
 from extrap.fileio.experiment_io import ExperimentReader
 from extrap.fileio.file_reader import all_readers
 from extrap.fileio.file_reader.abstract_directory_reader import AbstractScalingConversionReader
-<<<<<<< HEAD
-=======
 from extrap.fileio.file_reader.file_reader_mixin import TKeepValuesReader
->>>>>>> 1da5868e
 from extrap.fileio.io_helper import save_output
 from extrap.fileio.output import format_output
 from extrap.modelers import multi_parameter
@@ -69,11 +63,8 @@
                                type=ScalingType, choices=ScalingType,
                                help="Set scaling type when loading data from per-thread/per-rank files (" +
                                     names_of_scaling_conversion_readers + ") (default: %(default)s)")
-<<<<<<< HEAD
-=======
     input_options.add_argument("--keep-values", action="store_true", default=False, dest='keep_values',
                                help="Keeps the original values after import")
->>>>>>> 1da5868e
 
     modeling_options = parser.add_argument_group("Modeling options")
     measure_group = modeling_options.add_mutually_exclusive_group(required=False)
@@ -99,13 +90,8 @@
     output_options.add_argument("--out", action="store", metavar="OUTPUT_PATH", dest="out",
                                 help="Specify the output path for Extra-P results")
     output_options.add_argument("--print", action="store", dest="print_type", default="all",
-<<<<<<< HEAD
-                                metavar='{all,all-python,callpaths,metrics,parameters,functions,functions-python,'
-                                        'FORMAT_STRING}',
-=======
                                 metavar='{all,all-python,all-latex,callpaths,metrics,parameters,functions,'
                                         'functions-python,functions-latex,FORMAT_STRING}',
->>>>>>> 1da5868e
                                 help="Set which information should be displayed after modeling. Use one of "
                                      "the presets or specify a formatting string using placeholders "
                                      f"(see {extrap.__documentation_link__}/output-formatting.md). "
@@ -118,11 +104,7 @@
                                 help="Sets the name of the generated set of models when outputting an experiment "
                                      '(default: "%(default)s")')
     output_options.add_argument("--disable-progress", action="store_true", dest="disable_progress", default=False,
-<<<<<<< HEAD
-                                help="Disables the progress bar outputs of Extra-P to stdout and stderr.")
-=======
                                 help="Disables the progress bar outputs of Extra-P to stdout and stderr")
->>>>>>> 1da5868e
 
     positional_arguments.add_argument("path", metavar="FILEPATH", type=str, action="store",
                                       help="Specify a file path for Extra-P to work with")
@@ -179,15 +161,12 @@
                         warnings.warn(
                             f"Scaling type {arguments.scaling_type} is not supported by the {reader.NAME} reader.")
 
-<<<<<<< HEAD
-=======
                     if isinstance(file_reader, TKeepValuesReader):
                         file_reader.keep_values = arguments.keep_values
                     elif arguments.keep_values:
                         warnings.warn(
                             f"Keeping values is not supported by the {reader.NAME} reader.")
 
->>>>>>> 1da5868e
                     if reader.LOADS_FROM_DIRECTORY:
                         if os.path.isdir(arguments.path):
                             experiment = file_reader.read_experiment(arguments.path, pbar)
