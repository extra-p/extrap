--- conflicted
+++ resolved
@@ -21,14 +21,6 @@
 from extrap.fileio.file_reader import all_reader
 from extrap.fileio.file_reader.cube_file_reader2 import CubeFileReader2
 from extrap.fileio.experiment_io import read_experiment
-<<<<<<< HEAD
-from extrap.fileio.extrap3_experiment_reader import read_extrap3_experiment
-from extrap.fileio.json_file_reader import read_json_file
-from extrap.fileio.nv_reader import read_nv_file
-from extrap.fileio.talpas_file_reader import read_talpas_file
-from extrap.fileio.text_file_reader import read_text_file
-=======
->>>>>>> 7b077692
 from extrap.gui.MainWidget import MainWidget
 from extrap.util.exceptions import RecoverableError, CancelProcessError
 
@@ -83,23 +75,10 @@
     parser.add_argument("--version", action="version", version=extrap.__title__ + " " + extrap.__version__)
 
     group = parser.add_mutually_exclusive_group(required=False)
-<<<<<<< HEAD
-    group.add_argument("--cube", action="store_true", default=False, dest="cube", help="load data from cube files")
-    group.add_argument("--text", action="store_true", default=False, dest="text", help="load data from text files")
-    group.add_argument("--talpas", action="store_true", default=False, dest="talpas",
-                       help="load data from talpas data format")
-    group.add_argument("--json", action="store_true", default=False, dest="json",
-                       help="load data from json or jsonlines file")
-    group.add_argument("--extra-p-3", action="store_true", default=False, dest="extrap3",
-                       help="load data from Extra-P 3 experiment")
-    group.add_argument("--nsight", action="store_true", default=False, dest="nsight",
-                       help="load data from nsight reports")
-=======
     for reader in all_reader.values():
         group.add_argument(reader.CMD_ARGUMENT, action="store_true", default=False, dest=reader.NAME,
                            help=reader.DESCRIPTION)
 
->>>>>>> 7b077692
     parser.add_argument("path", metavar="FILEPATH", type=str, action="store", nargs='?',
                         help="specify a file path for Extra-P to work with")
 
@@ -112,29 +91,12 @@
 
 def load_from_command(arguments, window):
     if arguments.path:
-<<<<<<< HEAD
-        if arguments.text:
-            window.import_file(read_text_file, file_name=arguments.path)
-        elif arguments.json:
-            window.import_file(read_json_file, file_name=arguments.path)
-        elif arguments.talpas:
-            window.import_file(read_talpas_file, file_name=arguments.path)
-        elif arguments.cube:
-            window.import_file(lambda x, y: read_cube_file(x, arguments.scaling_type, y), file_name=arguments.path)
-        elif arguments.extrap3:
-            window.import_file(read_extrap3_experiment, model=False, file_name=arguments.path)
-        elif arguments.nsight:
-            window.import_file(read_nv_file, file_name=arguments.path)
-        else:
-            window.import_file(read_experiment, model=False, file_name=arguments.path)
-=======
         for reader in all_reader.values():
             if getattr(arguments, reader.NAME):
                 file_reader = reader()
                 if file_reader is CubeFileReader2:
                     file_reader.scaling_type = arguments.scaling_type
                 window.import_file(file_reader.read_experiment, file_name=arguments.path)
->>>>>>> 7b077692
 
 
 def _init_warning_system(window, test=False):
