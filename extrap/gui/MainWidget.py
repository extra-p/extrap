--- conflicted
+++ resolved
@@ -34,9 +34,9 @@
 from extrap.gui.LogWidget import LogWidget
 from extrap.gui.ModelerWidget import ModelerWidget
 from extrap.gui.PlotTypeSelector import PlotTypeSelector
+from extrap.gui.components.ProgressWindow import ProgressWindow
 from extrap.gui.SelectorWidget import SelectorWidget
 from extrap.gui.components import file_dialog
-from extrap.gui.components.ProgressWindow import ProgressWindow
 from extrap.gui.components.model_color_map import ModelColorMap
 from extrap.gui.components.plot_formatting_options import PlotFormattingOptions, PlotFormattingDialog
 from extrap.modelers.model_generator import ModelGenerator
@@ -393,11 +393,7 @@
 
     def model_experiment(self, experiment, file_name=""):
         # initialize model generator
-<<<<<<< HEAD
-        model_generator = ModelGenerator(experiment, use_measure=self.measure, name="Default Model")
-=======
-        model_generator = ModelGenerator(experiment, use_median=self.median, name=DEFAULT_MODEL_NAME)
->>>>>>> 6126b62f
+        model_generator = ModelGenerator(experiment, use_measure=self.measure, name=DEFAULT_MODEL_NAME)
         with ProgressWindow(self, 'Modeling') as pbar:
             # create models from data
             model_generator.model_all(pbar)
