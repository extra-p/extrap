# This file is part of the Extra-P software (http://www.scalasca.org/software/extra-p)
#
# Copyright (c) 2020-2023, Technical University of Darmstadt, Germany
#
# This software may be modified and distributed under the terms of a BSD-style license.
# See the LICENSE file in the base directory for details.

from __future__ import annotations

import copy
from enum import Enum, auto
from typing import Optional, TYPE_CHECKING, List, Callable, Sequence

import numpy
<<<<<<< HEAD
from PySide2.QtCore import *  # @UnusedWildImport
from PySide2.QtGui import QPixmap, QPainter, QIcon
=======
from PySide6.QtCore import *  # @UnusedWildImport
>>>>>>> 2ec30971

from extrap.comparison.entities.comparison_function import ComparisonFunction
from extrap.entities import calltree
from extrap.entities.calltree import CallTree, Node
from extrap.entities.function_computation import ComputationFunction
from extrap.entities.model import Model
from extrap.gui.Utils import formatFormula
from extrap.gui.Utils import formatNumber
from extrap.util.formatting_helper import replace_method_parameters

if TYPE_CHECKING:
    from extrap.gui.SelectorWidget import SelectorWidget


class TreeModel(QAbstractItemModel):
    def __init__(self, selector_widget: SelectorWidget, parent=None):
        super(TreeModel, self).__init__(parent)
        self.main_widget = selector_widget.main_widget
        self.selector_widget = selector_widget
        self.root_item = TreeItem(None)
        self.item_filter = TreeItemFilterProvider(self)
        experiment = self.main_widget.getExperiment()
        if experiment is not None:
            call_tree = experiment.call_tree
            self.on_metric_changed()
            self.item_filter.setup(call_tree)

    def removeRows(self, position=0, count=1, parent=QModelIndex()):
        node = self._node_from_index(parent)
        self.beginRemoveRows(parent, position, position + count - 1)
        node.childItems.pop(position)
        self.endRemoveRows()

    def _node_from_index(self, index):
        if not self.checkIndex(index):
            raise IndexError()

        if index.isValid():
            return index.internalPointer()
        else:
            return self.root_item

    # noinspection PyMethodMayBeStatic
    def getValue(self, index) -> Optional[calltree.Node]:
        if not self.checkIndex(index):
            raise IndexError()

        item = index.internalPointer()
        if item is None:
            return None
        return item.data()

    def data(self, index, role=None):

        if not self.checkIndex(index, QAbstractItemModel.CheckIndexOption.IndexIsValid):
            raise IndexError()

        if not index.isValid():
            return None

        getDecorationBoxes = (role == Qt.DecorationRole and index.column() == 1)
        get_tooltip_annotations = (role == Qt.ToolTipRole and index.column() == 2)

        if role != Qt.DisplayRole and not (getDecorationBoxes or get_tooltip_annotations):
            return None

        call_tree_node = index.internalPointer().data()
        if call_tree_node is None:
            return "Invalid"

        callpath = call_tree_node.path
        if callpath is None:
            return "Invalid"

        model = self.getSelectedModel(callpath)
        if model is None and index.column() != 0:
            return None

        if getDecorationBoxes:
            delta = self.selector_widget.max_value - self.selector_widget.min_value
            if delta == 0:
                return None  # can't divide by zero

            # code commented for single-parameter model
            '''
            paramValueList = EXTRAP.ParameterValueList()
            parameters = self.main_widget.experiment.getParameters()
            paramValueList[ parameters[0] ] = self.main_widget.spinBox.value()
            formula = model.hypothesis.function
            value = formula.evaluate( paramValueList )
            '''

            # added for two-parameter models here
            value = self.get_comparison_value(model)

            if isinstance(value, Sequence):
                pixmap = QPixmap(32, 32)
                painter = QPainter(pixmap)
                section_width = pixmap.width() / len(value)
                x_pos = 0
                for v in value:
                    relativeValue = max(0.0, (v - self.main_widget.min_value) / delta)
                    color = self.main_widget.color_widget.getColor(relativeValue)
                    painter.fillRect(x_pos, 0, section_width, pixmap.height(), color)
                    x_pos += section_width
                del painter
                return QIcon(pixmap)
            else:
                # convert value to relative value between 0 and 1
                relativeValue = max(0.0, (value - self.main_widget.min_value) / delta)

                return self.main_widget.color_widget.getColor(relativeValue)

        if get_tooltip_annotations:
            if model.annotations:
                parameters = self.main_widget.getExperiment().parameters
                parameter_values = self.selector_widget.getParameterValues()
                return "\n".join(ann.title(parameters=parameters,
                                           parameter_values=parameter_values)
                                 for ann in model.annotations)
            return None

        if index.column() == 0:
            if self.selector_widget.show_parameters.isChecked():
                return call_tree_node.name
            else:
                return replace_method_parameters(call_tree_node.name)
        elif index.column() == 2:
            if model.annotations:
                parameters = self.main_widget.getExperiment().parameters
                parameter_values = self.selector_widget.getParameterValues()
                return [ann.icon(parameters=parameters,
                                 parameter_values=parameter_values)
                        for ann in model.annotations]
            return None
        elif index.column() == 3:
            experiment = self.main_widget.getExperiment()
            formula = model.hypothesis.function
            prefix = ""
            if self.selector_widget.show_difference.isChecked() \
                    and isinstance(formula, ComparisonFunction) and len(formula.functions) == 2:
                prefix = "[DIFF] "
                formula = ComputationFunction(formula.functions[1]) - ComputationFunction(formula.functions[0])
            if self.selector_widget.asymptoticCheckBox.isChecked():
                parameters = tuple(experiment.parameters)
                return prefix + formatFormula(formula.to_string(*parameters))
            else:
                parameters = self.selector_widget.getParameterValues()
                previous = numpy.seterr(divide='ignore', invalid='ignore')
                value = formula.evaluate(parameters)
                if isinstance(value, Sequence):
                    res = '('
                    for v in value:
                        res += formatNumber(str(v))
                        res += ', '
                    res = res[:-2]
                    res += ')'
                else:
                    res = formatNumber(str(value))
                numpy.seterr(**previous)
                return res
        elif index.column() == 4:
            return formatNumber(str(model.hypothesis.RSS))
        elif index.column() == 5:
            return formatNumber(str(model.hypothesis.AR2))
        elif index.column() == 6:
            return formatNumber(str(model.hypothesis.SMAPE))
        elif index.column() == 7:
            return formatNumber(str(model.hypothesis.RE))
        return None

    def get_comparison_value(self, model):
        parameters = self.selector_widget.getParameterValues()
        formula = model.hypothesis.function
        previous = numpy.seterr(divide='ignore', invalid='ignore')
        value = formula.evaluate(parameters)
        numpy.seterr(**previous)
        return value

    def getSelectedModel(self, callpath) -> Optional[Model]:
        model = self.selector_widget.getCurrentModel()
        metric = self.selector_widget.getSelectedMetric()
        if model is None or metric is None:
            return None
        key = (callpath, metric)
        if key in model.models:
            return model.models[key]  # might be None
        else:
            return None

    def on_metric_changed(self):

        model = self.selector_widget.getCurrentModel()
        metric = self.selector_widget.getSelectedMetric()
        if model is None or metric is None:
            return None

        def selection_function(tree_item: Node):
            key = (tree_item.path, metric)
            return key in model.models

        self.item_filter.put_condition('metric', selection_function)

        # if self.root_item.call_tree_node is not None:
        #     if self.root_item.does_selection_change(selection_function):
        #         self.beginResetModel()
        #         self.root_item.calculate_selection(selection_function)
        #         self.endResetModel()
        #     self.valuesChanged()

    def flags(self, index):
        if not self.checkIndex(index):
            raise IndexError()
        if not index.isValid():
            return Qt.NoItemFlags

        return Qt.ItemIsEnabled | Qt.ItemIsSelectable

    def columnCount(self, _=None):
        return 8  # This needs to be updated when a new column is added!

    def headerData(self, section, orientation, role=Qt.DisplayRole):
        if role == Qt.DisplayRole:
            if section == 0:
                # This must have logical column index 0, because the tree structure is always shown there
                return "Callpath"
            elif section == 1:
                # Severity has logical column index 1, but is visually swapped by swapSections(0,1)
                return "Severity"
            elif section == 2:
                return "Annotations"
            elif section == 3:
                return "Value"
            elif section == 4:
                return "RSS"
            elif section == 5:
                return "Adj. R²"
            elif section == 6:
                return "SMAPE"
            elif section == 7:
                return "RE"

        return None

    def index(self, row, column, parent=QModelIndex()):
        if not self.checkIndex(parent):
            raise IndexError()
        if not parent.isValid():
            parentItem = self.root_item
        else:
            parentItem = parent.internalPointer()

        # print("In tree model # of rows",self.rowCount(parent))
        if row < 0 or column < 0 or row >= self.rowCount(parent) or column >= self.columnCount(parent):
            return QModelIndex()

        childItem = parentItem.child(row)
        if childItem:
            return self.createIndex(row, column, childItem)
        else:
            return QModelIndex()

    def parent(self, index=...):
        self.checkIndex(index, QAbstractItemModel.CheckIndexOption.DoNotUseParent)

        if not index.isValid():
            return QModelIndex()

        childItem: TreeItem = index.internalPointer()
        if childItem == self.root_item:
            return QModelIndex()

        parentItem = childItem.parent()
        if parentItem == self.root_item:
            return QModelIndex()
        try:
            return self.createIndex(parentItem.row(), 0, parentItem)
        except ValueError:
            return QModelIndex()

    def rowCount(self, parent=None):
        if parent is None:
            parent = QModelIndex()

        # if parent.column() > 0:
        #     return 0
        if not self.checkIndex(parent):
            raise IndexError()

        if not parent.isValid():
            parentItem = self.root_item
        else:
            parentItem = parent.internalPointer()

        return len(parentItem.child_items)

    def valuesChanged(self):
        if not self.main_widget.getExperiment():
            return

        self.dataChanged.emit(QModelIndex(), QModelIndex())  # The whole tree changed its values


class TreeItem(object):
    def __init__(self, call_tree_node, parent=None):
        self.parent_item = parent
        self.call_tree_node: calltree.Node = call_tree_node
        self.child_items: List[TreeItem] = []
        self.is_skip_item = False

    def appendChild(self, item):
        self.child_items.append(item)

    def child(self, row):
        return self.child_items[row]

    def data(self):
        return self.call_tree_node

    def parent(self):
        return self.parent_item

    def row(self):
        if self.parent_item:
            return self.parent_item.child_items.index(self)
        return 0


class TreeItemFilterProvider:
    """
    Performs the translation from the actual calltree to the displayed calltree.
    Allows filtering of the calltree by passing in filter conditions.
    """

    class DisplayType(Enum):
        INCLUDE = auto()
        EXCLUDE = auto()  # unused
        FLAT = auto()
        COMPACT = auto()
        DEFAULT = INCLUDE

    def __init__(self, model: TreeModel):
        self._model = model
        self._view_type = self.DisplayType.DEFAULT
        self._call_tree: Optional[CallTree] = None
        self.conditions = {}
        self._type_builder = {
            self.DisplayType.INCLUDE: self._construct_tree_include_child_if_mismatch,
            self.DisplayType.COMPACT: self._construct_tree_skip_if_mismatch_and_at_most_one_child,
            self.DisplayType.FLAT: self._construct_tree_flat
        }
        self._tree_builder = self._type_builder[self._view_type]

    def put_condition(self, id, condition: Callable[[Node], bool]):
        """
        Adds a filter condition to the list of conditions and updates the tree.

        :param id: The id under witch the condition is stored.
        You can use it with remove_condition to remove the condition from the filter.
        :param condition: A condition is a function which gets supplied a node and
        returns whether this node should be visible or not.
        The condition must return True, if the node should be visible.
        If the condition returns False the node is not shown.
        """
        self.conditions[id] = condition
        self.update_tree()

    def remove_condition(self, id):
        """
        Removes a filter condition from the list of conditions and updates the tree.

        :param id: The id of the condition te be removed.
        """
        if id in self.conditions:
            del self.conditions[id]
            self.update_tree()

    @property
    def display_type(self):
        """Gets the DisplayType for the TreeView"""
        return self._view_type

    @display_type.setter
    def display_type(self, val):
        """Sets the DisplayType for the TreeView. Switches between NORMAL, COMPACT, FLAT etc."""
        self._view_type = val
        self._tree_builder = self._type_builder[val]
        self.update_tree()

    def setup(self, call_tree: CallTree):
        """ Performs the setup for the passed call tree and creates the first display tree."""
        self._call_tree = call_tree
        self.update_tree()

    def update_tree(self):
        """ Updates the tree.
        Performs dry run first, and updates only if changes occurred.
        """
        if not self._call_tree:
            return
        root = TreeItem(self._call_tree)
        all_conditions = list(self.conditions.values())

        def predicate(node: Node):
            return all(cond(node) for cond in all_conditions)

        for child in self._call_tree:
            self._tree_builder(child, root, predicate)

        if len(self._model.root_item.child_items) == 0 or self.is_tree_changed(self._model.root_item, root):
            self._model.beginResetModel()
            self._model.root_item = root
            self._model.endResetModel()

        self._model.valuesChanged()

    @staticmethod
    def is_tree_changed(old_tree: TreeItem, new_tree: TreeItem):
        if len(old_tree.child_items) != len(new_tree.child_items):
            return True
        diverge = False
        for i in range(len(old_tree.child_items)):
            old_node = old_tree.child_items[i]
            new_node = new_tree.child_items[i]
            if old_node.call_tree_node.name != new_node.call_tree_node.name:
                diverge = True
                break
            else:
                diverge = TreeItemFilterProvider.is_tree_changed(old_node, new_node)
        return diverge

    @staticmethod
    def _construct_tree_exclude_child_if_mismatch(ct_node: Node, parent: TreeItem,
                                                  predicate: Callable[[Node], bool]):
        if predicate(ct_node):
            node = TreeItem(ct_node, parent)
            parent.appendChild(node)
            for ct_child in ct_node:
                TreeItemFilterProvider._construct_tree_exclude_child_if_mismatch(ct_child, node, predicate)

    @staticmethod
    def _construct_tree_include_child_if_mismatch(ct_node: Node, parent: TreeItem,
                                                  predicate: Callable[[Node], bool]):
        node = TreeItem(ct_node, parent)
        for ct_child in ct_node:
            TreeItemFilterProvider._construct_tree_include_child_if_mismatch(ct_child, node, predicate)
        if node.child_items or predicate(ct_node):
            parent.appendChild(node)

    @staticmethod
    def _construct_tree_flat(ct_node: Node, parent: TreeItem,
                             predicate: Callable[[Node], bool]):
        if predicate(ct_node):
            parent.appendChild(TreeItem(ct_node, parent))
        for ct_child in ct_node:
            TreeItemFilterProvider._construct_tree_flat(ct_child, parent, predicate)

    @staticmethod
    def _construct_tree_skip_if_mismatch_and_at_most_one_child(ct_node: Node, parent: TreeItem,
                                                               predicate: Callable[[Node], bool]):
        node = TreeItem(ct_node, parent)
        for ct_child in ct_node:
            TreeItemFilterProvider._construct_tree_skip_if_mismatch_and_at_most_one_child(ct_child, node, predicate)
        if predicate(ct_node) or len(node.child_items) > 1:
            parent.appendChild(node)
        elif len(node.child_items) == 1:
            child = node.child_items[0]
            if child.is_skip_item:
                child.call_tree_node.name = ct_node.name + '->' + child.call_tree_node.name
                child.parent_item = parent
                parent.child_items.append(child)
            else:
                node.is_skip_item = True
                node.call_tree_node = copy.copy(node.call_tree_node)
                parent.appendChild(node)

    @staticmethod
    def _construct_tree_skip_if_mismatch(ct_node: Node, parent: TreeItem,
                                         predicate: Callable[[Node], bool]):
        if predicate(ct_node):
            node = TreeItem(ct_node, parent)
            parent.appendChild(node)
            for ct_child in ct_node:
                TreeItemFilterProvider._construct_tree_skip_if_mismatch(ct_child, node, predicate)
        else:
            for ct_child in ct_node:
                TreeItemFilterProvider._construct_tree_skip_if_mismatch(ct_child, parent, predicate)<|MERGE_RESOLUTION|>--- conflicted
+++ resolved
@@ -9,15 +9,11 @@
 
 import copy
 from enum import Enum, auto
-from typing import Optional, TYPE_CHECKING, List, Callable, Sequence
+from typing import Optional, TYPE_CHECKING, List, Callable
 
 import numpy
-<<<<<<< HEAD
-from PySide2.QtCore import *  # @UnusedWildImport
-from PySide2.QtGui import QPixmap, QPainter, QIcon
-=======
 from PySide6.QtCore import *  # @UnusedWildImport
->>>>>>> 2ec30971
+from PySide6.QtGui import QPixmap, QPainter, QIcon
 
 from extrap.comparison.entities.comparison_function import ComparisonFunction
 from extrap.entities import calltree
