--- conflicted
+++ resolved
@@ -6,11 +6,7 @@
 # See the LICENSE file in the base directory for details.
 
 __title__ = "Extra-P"
-<<<<<<< HEAD
 __version__ = "4.3.0-alpha2"
-=======
-__version__ = "4.1.0"
->>>>>>> 2ec30971
 __description__ = "Extra-P, automated performance modeling for HPC applications"
 __copyright__ = "Copyright (c) 2020-2023 Technical University of Darmstadt, Darmstadt, Germany"
 __documentation_link__ = f"https://github.com/extra-p/extrap/tree/v{__version__}/docs"
