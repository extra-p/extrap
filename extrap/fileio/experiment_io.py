--- conflicted
+++ resolved
@@ -43,11 +43,7 @@
     NAME = 'experiment'
     CMD_ARGUMENT = '--experiment'
     GUI_ACTION = '&Open experiment'
-<<<<<<< HEAD
-    DESCRIPTION = 'Load experiment file'
-=======
     DESCRIPTION = 'Load Extra-P experiment'
->>>>>>> 6994160f
     FILTER = 'Experiments (*.extra-p)'
     GENERATE_MODELS_AFTER_LOAD = False
 
