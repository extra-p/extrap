--- conflicted
+++ resolved
@@ -31,19 +31,11 @@
             data = file.read(EXPERIMENT_DATA_FILE).decode("utf-8")
             progress_bar.update()
             try:
-<<<<<<< HEAD
-                value_reader = ValueReader(file)
-                schema.set_value_io(value_reader)
-                experiment = schema.loads(data)
-                progress_bar.update()
-                return experiment
-=======
                 with ValueReader(file) as value_reader:
                     schema.set_value_io(value_reader)
                     experiment = schema.loads(data)
                     progress_bar.update()
                     return experiment
->>>>>>> 1da5868e
             except ValidationError as v_err:
                 raise FileFormatError(str(v_err)) from v_err
     except (IOError, zipfile.BadZipFile) as err:
