--- conflicted
+++ resolved
@@ -19,13 +19,10 @@
 from extrap.entities.coordinate import Coordinate
 from extrap.entities.measurement import Measurement
 from extrap.entities.metric import Metric
+from extrap.entities.model import Model
 from extrap.util.exceptions import InvalidExperimentError
 from extrap.util.progress_bar import DUMMY_PROGRESS
-<<<<<<< HEAD
 from extrap.util.string_formats import FunctionFormats
-=======
-from extrap.entities.model import Model
->>>>>>> 5383adf6
 
 if TYPE_CHECKING:
     from extrap.entities.experiment import Experiment
@@ -78,62 +75,25 @@
     models = modeler.models
     text = ""
     for model in models.values():
-<<<<<<< HEAD
-        hypothesis = model.hypothesis
-        function = hypothesis.function
-        function_string = function.to_string(*experiment.parameters, format=format)
-        text += function_string + "\n"
-    return text
-
-
-def format_all(experiment, format: FunctionFormats = None):
-=======
         if modeler._modeler.NAME.upper() == "SEGMENTED":
             if isinstance(model, Model):
-                function_string = model.hypothesis.function.to_string(*experiment.parameters)
+                function_string = model.hypothesis.function.to_string(*experiment.parameters, format=format)
                 text += function_string + "\n"
             else:
                 counter = 1
                 for m in model:
-                    function_string = m.hypothesis.function.to_string(*experiment.parameters)
-                    text += "Model " +str(counter)+ ": " + function_string + "\n"
+                    function_string = m.hypothesis.function.to_string(*experiment.parameters, format=format)
+                    text += "Model " + str(counter) + ": " + function_string + "\n"
                     counter += 1
         else:
             hypothesis = model.hypothesis
             function = hypothesis.function
-            function_string = function.to_string(*experiment.parameters)
+            function_string = function.to_string(*experiment.parameters, format=format)
             text += function_string + "\n"
     return text
 
 
-def format_latex_functions(experiment):
-    """
-    This method formats the output so that only the functions are shown.
-    """
-    modeler = experiment.modelers[0]
-    models = modeler.models
-    text = ""
-    for model in models.values():
-        if modeler._modeler.NAME.upper() == "SEGMENTED":
-            if isinstance(model, Model):
-                function_string = model.hypothesis.function.to_latex_string(*experiment.parameters)
-                text += function_string + "\n"
-            else:
-                counter = 1
-                for m in model:
-                    function_string = m.hypothesis.function.to_latex_string(*experiment.parameters)
-                    text += "Model " +str(counter)+ ": " + function_string + "\n"
-                    counter += 1
-        else:
-            hypothesis = model.hypothesis
-            function = hypothesis.function
-            function_string = function.to_latex_string(*experiment.parameters)
-            text += function_string + "\n"
-    return text
-
-
-def format_all(experiment):
->>>>>>> 5383adf6
+def format_all(experiment, format: FunctionFormats = None):
     """
     This method formats the output so that all information is shown.
     """
@@ -161,7 +121,7 @@
                 coordinate_text = coordinate_text[:-1]
                 coordinate_text += ")"
                 measurement = experiment.get_measurement(coordinate_id, callpath_id, metric_id)
-                if measurement == None:
+                if measurement is None:
                     value_mean = 0
                     value_median = 0
                 else:
@@ -172,15 +132,7 @@
                 model = modeler.models[callpath, metric]
             except KeyError as e:
                 model = None
-<<<<<<< HEAD
             if model is not None:
-                hypothesis = model.hypothesis
-                function = hypothesis.function
-                rss = hypothesis.RSS
-                ar2 = hypothesis.AR2
-                function_string = function.to_string(*experiment.parameters, format=format)
-=======
-            if model != None:
                 if modeler._modeler.NAME.upper() == "SEGMENTED":
                     hypotheses = []
                     function_strings = []
@@ -188,22 +140,24 @@
                     ar2_values = []
                     if isinstance(model, Model):
                         hypotheses.append(model.hypothesis)
-                        function_strings.append(model.hypothesis.function.to_string(*experiment.parameters))
+                        function_strings.append(
+                            model.hypothesis.function.to_string(*experiment.parameters, format=format))
                         rss_values.append(model.hypothesis.RSS)
                         ar2_values.append(model.hypothesis.AR2)
                     else:
                         for m in model:
                             hypotheses.append(m.hypothesis)
-                            function_strings.append(m.hypothesis.function.to_string(*experiment.parameters))
+                            function_strings.append(
+                                m.hypothesis.function.to_string(*experiment.parameters, format=format))
                             rss_values.append(m.hypothesis.RSS)
                             ar2_values.append(m.hypothesis.AR2)
+
                 else:
                     hypothesis = model.hypothesis
                     function = hypothesis.function
-                    function_string = function.to_string(*experiment.parameters)
+                    function_string = function.to_string(*experiment.parameters, format=format)
                     rss = hypothesis.RSS
                     ar2 = hypothesis.AR2
->>>>>>> 5383adf6
             else:
                 rss = 0
                 ar2 = 0
@@ -217,8 +171,10 @@
                 else:
                     if isinstance(model[0].changing_point, Measurement):
                         param_value = model[0].changing_point.coordinate._values[0]
-                        text += "\t\tModel 1: " + function_strings[0] + " for "+str(experiment.parameters[0])+"<="+str(param_value)+"\n"
-                        text += "\t\tModel 2: " + function_strings[1] + " for "+str(experiment.parameters[0])+">="+str(param_value)+"\n"
+                        text += "\t\tModel 1: " + function_strings[0] + " for " + str(
+                            experiment.parameters[0]) + "<=" + str(param_value) + "\n"
+                        text += "\t\tModel 2: " + function_strings[1] + " for " + str(
+                            experiment.parameters[0]) + ">=" + str(param_value) + "\n"
                         text += "\t\tRSS Model 1: {:.2E}\n".format(rss_values[0])
                         text += "\t\tAdjusted R^2 Model 1: {:.2E}\n".format(ar2_values[0])
                         text += "\t\tRSS Model 2: {:.2E}\n".format(rss_values[1])
@@ -226,8 +182,10 @@
                     else:
                         param_value_1 = model[0].changing_point[0].coordinate._values[0]
                         param_value_2 = model[0].changing_point[1].coordinate._values[0]
-                        text += "\t\tModel 1: " + function_strings[0] + " for "+str(experiment.parameters[0])+"<="+str(param_value_1)+"\n"
-                        text += "\t\tModel 2: " + function_strings[1] + " for "+str(experiment.parameters[0])+">="+str(param_value_2)+"\n"
+                        text += "\t\tModel 1: " + function_strings[0] + " for " + str(
+                            experiment.parameters[0]) + "<=" + str(param_value_1) + "\n"
+                        text += "\t\tModel 2: " + function_strings[1] + " for " + str(
+                            experiment.parameters[0]) + ">=" + str(param_value_2) + "\n"
                         text += "\t\tRSS Model 1: {:.2E}\n".format(rss_values[0])
                         text += "\t\tAdjusted R^2 Model 1: {:.2E}\n".format(ar2_values[0])
                         text += "\t\tRSS Model 2: {:.2E}\n".format(rss_values[1])
