# This file is part of the Extra-P software (http://www.scalasca.org/software/extra-p)
#
# Copyright (c) 2020-2023, Technical University of Darmstadt, Germany
#
# This software may be modified and distributed under the terms of a BSD-style license.
# See the LICENSE file in the base directory for details.

from setuptools import setup, find_packages

with open("README.md", "r", encoding="utf8") as fh:
    long_description = fh.read()

info = {}
with open("extrap/__init__.py") as fp:
    exec(fp.read(), info)

setup(
    name="extrap",
    version=info['__version__'],
    packages=find_packages(include=('extrap', 'extrap.*')),
    author="Extra-P project",
    author_email="extra-p@lists.parallel.informatik.tu-darmstadt.de",
    description=info['__description__'],
    long_description=long_description,
    long_description_content_type="text/markdown",
    url="https://github.com/extra-p/extrap",
    entry_points={
        "console_scripts": [
            "extrap = extrap.extrap.extrapcmd:main",
        ],

        "gui_scripts": [
            "extrap-gui = extrap.extrap.extrapgui:main",
        ]
    },
    classifiers=[
        "Development Status :: 5 - Production/Stable",
        "License :: OSI Approved :: BSD License",
        "Operating System :: OS Independent",
        "Programming Language :: Python :: 3",
        "Programming Language :: Python :: 3 :: Only",
        "Programming Language :: Python :: 3.8",
        "Programming Language :: Python :: 3.9",
        "Programming Language :: Python :: 3.10",
        "Programming Language :: Python :: 3.11",
        "Operating System :: OS Independent",
        "Intended Audience :: Developers",
        "Intended Audience :: Science/Research",
        "Topic :: Scientific/Engineering",
        "Topic :: Software Development",
        "Topic :: Software Development :: Libraries :: Python Modules",
    ],
    python_requires='>=3.8',
    include_package_data=True,
    install_requires=[
        "pyside6~=6.4",
        "numpy~=1.18",
        "matplotlib~=3.5",
        "tqdm~=4.47",
        "pycubexr>=1.1,<3",
        "marshmallow~=3.7",
<<<<<<< HEAD
        "packaging>=20.0,<22",
        "kaitaistruct~=0.9",
        "protobuf~=3.14",
        "itanium_demangler~=1.0",
        "sympy~=1.8",
        "typing-extensions~=4.3.0",
        "msgpack~=1.0.3",
        "scipy~=1.5",
=======
        "packaging>=20.0",
>>>>>>> 3f9a7ac9
        "pyobjc-framework-Cocoa~=9.0; sys_platform == 'darwin'"
    ]
)<|MERGE_RESOLUTION|>--- conflicted
+++ resolved
@@ -59,8 +59,7 @@
         "tqdm~=4.47",
         "pycubexr>=1.1,<3",
         "marshmallow~=3.7",
-<<<<<<< HEAD
-        "packaging>=20.0,<22",
+        "packaging>=20.0",
         "kaitaistruct~=0.9",
         "protobuf~=3.14",
         "itanium_demangler~=1.0",
@@ -68,9 +67,6 @@
         "typing-extensions~=4.3.0",
         "msgpack~=1.0.3",
         "scipy~=1.5",
-=======
-        "packaging>=20.0",
->>>>>>> 3f9a7ac9
         "pyobjc-framework-Cocoa~=9.0; sys_platform == 'darwin'"
     ]
 )