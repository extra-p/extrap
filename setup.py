--- conflicted
+++ resolved
@@ -9,11 +9,7 @@
 
 setup(
     name="extrap",
-<<<<<<< HEAD
     version=info['__version__'],
-=======
-    version="0.0.1",
->>>>>>> 8d7b2f8f
     package_dir={"": "src"},
     packages=find_packages("src"),
     author="Extra-P project",
