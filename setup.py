# This file is part of the Extra-P software (http://www.scalasca.org/software/extra-p)
#
# Copyright (c) 2020-2022, Technical University of Darmstadt, Germany
#
# This software may be modified and distributed under the terms of a BSD-style license.
# See the LICENSE file in the base directory for details.

from setuptools import setup, find_packages

with open("README.md", "r", encoding="utf8") as fh:
    long_description = fh.read()

info = {}
with open("extrap/__init__.py") as fp:
    exec(fp.read(), info)

setup(
    name="extrap",
    version=info['__version__'],
    packages=find_packages(include=('extrap', 'extrap.*')),
    author="Extra-P project",
    author_email="extra-p@lists.parallel.informatik.tu-darmstadt.de",
    description=info['__description__'],
    long_description=long_description,
    long_description_content_type="text/markdown",
    url="https://github.com/extra-p/extrap",
    entry_points={
        "console_scripts": [
            "extrap = extrap.extrap.extrapcmd:main",
        ],

        "gui_scripts": [
            "extrap-gui = extrap.extrap.extrapgui:main",
        ]
    },
    classifiers=[
        "Development Status :: 5 - Production/Stable",
        "License :: OSI Approved :: BSD License",
        "Operating System :: OS Independent",
        "Programming Language :: Python :: 3",
        "Programming Language :: Python :: 3 :: Only",
        "Programming Language :: Python :: 3.7",
        "Programming Language :: Python :: 3.8",
        "Operating System :: OS Independent",
        "Intended Audience :: Developers",
        "Intended Audience :: Science/Research",
        "Topic :: Scientific/Engineering",
        "Topic :: Software Development",
        "Topic :: Software Development :: Libraries :: Python Modules",
    ],
    python_requires='>=3.7',
<<<<<<< HEAD
    install_requires=["pyside2~=5.13", "numpy~=1.18", "matplotlib~=3.2", "tqdm~=4.47", "pycubexr~=1.1",
                      "marshmallow~=3.7", "packaging~=20.0", "pyobjc-framework-Cocoa~=6.2; sys_platform == 'darwin'",
                      "kaitaistruct~=0.9", "protobuf~=3.14", "itanium_demangler~=1.0", "sympy~=1.8"]
=======
    install_requires=[
        "pyside2~=5.13",
        "numpy~=1.18",
        "matplotlib~=3.2",
        "tqdm~=4.47",
        "pycubexr~=1.1",
        "marshmallow~=3.7",
        "packaging~=20.0",
        "pyobjc-framework-Cocoa~=6.2; sys_platform == 'darwin'"
    ]
>>>>>>> c8cdb0b5
)<|MERGE_RESOLUTION|>--- conflicted
+++ resolved
@@ -49,11 +49,6 @@
         "Topic :: Software Development :: Libraries :: Python Modules",
     ],
     python_requires='>=3.7',
-<<<<<<< HEAD
-    install_requires=["pyside2~=5.13", "numpy~=1.18", "matplotlib~=3.2", "tqdm~=4.47", "pycubexr~=1.1",
-                      "marshmallow~=3.7", "packaging~=20.0", "pyobjc-framework-Cocoa~=6.2; sys_platform == 'darwin'",
-                      "kaitaistruct~=0.9", "protobuf~=3.14", "itanium_demangler~=1.0", "sympy~=1.8"]
-=======
     install_requires=[
         "pyside2~=5.13",
         "numpy~=1.18",
@@ -62,7 +57,10 @@
         "pycubexr~=1.1",
         "marshmallow~=3.7",
         "packaging~=20.0",
+        "kaitaistruct~=0.9",
+        "protobuf~=3.14",
+        "itanium_demangler~=1.0",
+        "sympy~=1.8",
         "pyobjc-framework-Cocoa~=6.2; sys_platform == 'darwin'"
     ]
->>>>>>> c8cdb0b5
 )