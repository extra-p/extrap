--- conflicted
+++ resolved
@@ -53,16 +53,12 @@
 * marshmallow
 * packaging
 * tqdm
-<<<<<<< HEAD
 * kaitaistruct
 * protobuf
 * itanium_demangler
 * sympy
 * typing-extensions
-* PySide2 (for GUI)
-=======
 * PySide6 (for GUI)
->>>>>>> 2ec30971
 * matplotlib (for GUI)
 * pyobjc-framework-Cocoa (only for GUI on macOS)
 
