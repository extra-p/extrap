# Extra-P

**Automated performance modeling for HPC applications**

[![PyPI - Python Version](https://img.shields.io/pypi/pyversions/extrap?style=plastic)](https://badge.fury.io/py/extrap)
![GitHub release (latest by date)](https://img.shields.io/github/v/release/extra-p/extrap?style=plastic)
[![PyPI version](https://badge.fury.io/py/extrap.png)](https://badge.fury.io/py/extrap)
[![PyPI - License](https://img.shields.io/pypi/l/extrap?style=plastic)](https://badge.fury.io/py/extrap)
![GitHub issues](https://img.shields.io/github/issues/extra-p/extrap?style=plastic)
![GitHub pull requests](https://img.shields.io/github/issues-pr/extra-p/extrap?style=plastic)
![GitHub Workflow Status](https://img.shields.io/github/actions/workflow/status/extra-p/extrap/python-package.yml?style=plastic)

[<img alt="Screenshot of Extra-P" src="https://github.com/extra-p/extrap/raw/master/docs/images/extra-p-2d.png" height="200" align="right" title="Screenshot of Extra-P"/>](docs/images/extra-p-2d.png)
Extra-P is an automatic performance-modeling tool that supports the user in the identification of *scalability bugs*.
A scalability bug is a part of the program whose scaling behavior is unintentionally poor,
that is, much worse than expected. A performance model is a formula that expresses a performance metric of interest
such as execution time or energy consumption as a function of one or more execution parameters such as the size of the
input problem or the number of processors.

Extra-P uses measurements of various performance metrics at different execution configurations as input to generate
performance models of code regions (including their calling context) as a function of the execution parameters.
All it takes to search for scalability issues even in full-blown codes is to run a manageable number of small-scale
performance experiments, launch Extra-P, and compare the asymptotic or extrapolated performance of the worst instances
to the expectations.

Extra-P generates not only a list of potential scalability bugs but also human-readable models for all
performance metrics available such as floating-point operations or bytes sent by MPI calls that can be further
analyzed and compared to identify the root causes of scalability issues.

The following video on the Laboratory for Parallel Programming @ TUDa [YouTube](
https://www.youtube.com/@parallel_tuda) channel provides a quick introduction to Extra-P.

<a href="https://www.youtube.com/watch?v=Cv2YRCMWqBM"><img src="https://img.youtube.com/vi/Cv2YRCMWqBM/0.jpg"
alt="IMAGE ALT TEXT HERE" width="240" height="180" border="10" /></a>

Extra-P is developed by [TU Darmstadt](https://www.parallel.informatik.tu-darmstadt.de/) –
in collaboration with [ETH Zurich](https://spcl.inf.ethz.ch/).

*For questions regarding Extra-P, please send a message to <extra-p-support@lists.parallel.informatik.tu-darmstadt.de>.*

--------------------------------------------------------------------------------------------

### Table of Contents

1. [Requirements](#Requirements)
2. [Installation](#Installation)
3. [How to use it](#Usage)
4. [License](#License)
5. [Citation](#Citation)
6. [Publications](#Publications)

--------------------------------------------------------------------------------------------

### Requirements

* Python 3.8 or higher
* numpy
* pycubexr
* marshmallow
* packaging
* tqdm
* sklearn
* PySide6 (for GUI)
* matplotlib (for GUI)
* pyobjc-framework-Cocoa (only for GUI on macOS)

### Installation

Use the following command to install Extra-P and all required packages via `pip`.

```
python -m pip install extrap --upgrade
``` 

The `--upgrade` forces the installation of a new version if a previous version is already installed.

### Usage

Extra-P can be used in two ways, either using the command-line interface or the graphical user interface. More
information about the usage of Extra-P with both interfaces can be found in
the [quick start guide](docs/quick-start.md).

> **Note**  
> Extra-P is designed for weak-scaling, therefore, directly modeling of strong-scaling behaviour is not supported.
> Instead of modeling the runtime of your strong-scaling experiment, you can model the resource consumption, i.e.,
> the runtime *times* the number of processors. Extra-P automatically offers this conversion, if it detects that
<<<<<<< HEAD
> strong-scaling data was loaded. If you are loading files that contain per-thread/per-rank data you should select 
> the scaling-type upfront to run the conversion already during the import.

=======
> strong-scaling data was loaded. If you are loading files that contain per-thread/per-rank data you should select
> the scaling-type upfront to run the conversion already during the import.
>>>>>>> 1da5868e

#### Graphical user interface

The graphical user interface can be started by executing the `extrap-gui` command.

#### Command line interface

The command line interface is available under the `extrap` command:

`extrap` _OPTIONS_ (`--cube` | `--text` | `--talpas` | `--json` | `--extra-p-3` | `--expereiment`) _FILEPATH_

You can use different input formats as shown in the examples below:

* Text files: `extrap --text test/data/text/one_parameter_1.txt`
* JSON files: `extrap --json test/data/json/input_1.JSON`
* Talpas files: `extrap --talpas test/data/talpas/talpas_1.txt`
* Create model and save it to text file at the given
  path: `extrap --out test.txt --text test/data/text/one_parameter_1.txt`

<<<<<<< HEAD
The Extra-P command line interface has the following options.

| Arguments                                                            |                                              |
|----------------------------------------------------------------------|----------------------------------------------|
| **Positional**                                                       |                                              
| _FILEPATH_                                                           | Specify a file path for Extra-P to work with 
| **Optional**                                                         |                                              
| `-h`, `--help`                                                       | Show help message and exit                   
| `--version`                                                          | Show program's version number and exit       
| `--log` {`debug`, `info`, `warning`, `error`, `critical`}            | Set program's log level (default: `warning`) 
| **Input options**                                                    |                                              
| `--cube`                                                             | Load a set of CUBE files and generate a new experiment
| `--extra-p-3`                                                        | Load data from Extra-P 3 (legacy) experiment
| `--json`                                                             | Load data from JSON or JSON Lines input file
| `--talpas`                                                           | Load data from Talpas data format
| `--text`                                                             | Load data from text input file
| `--experiment`                                                       | Load Extra-P experiment and generate new models
| `--scaling` {`weak`, `weak_parallel`, `strong`}                      | Set scaling type when loading data from per-thread/per-rank files (CUBE files) (default: weak) 
| **Modeling options**                                                 |                                              
| `--median`                                                           | Use median values for computation instead of mean values (deprecated: use `--measure`)
| `--measure` {`mean`, `median`, `minimum`, `maximum`}                 | Select measure of values used for computation (default: `mean`)
| `--modeler` {`default`, `basic`, `refining`, `multi-parameter`}      | Selects the modeler for generating the performance models 
| `--options` _KEY_=_VALUE_ [_KEY_=_VALUE_ ...]                        | Options for the selected modeler             
| `--help-modeler` {`default`, `basic`, `refining`, `multi-parameter`} | Show help for modeler options and exit       
| **Output options**                                                   |                                              
| `--out` _OUTPUT_PATH_                                                | Specify the output path for Extra-P results  
| `--print` {`all`, `callpaths`, `metrics`, `parameters`, `functions`, _FORMAT_STRING_} | Set which information should be displayed after modeling. Use one of the presets or specify a formatting string using placeholders (see [docs/output-formatting.md](docs/output-formatting.md)). (default: `all`)
| `--save-experiment` <i>EXPERIMENT_PATH</i>                           | Saves the experiment including all models as Extra-P experiment (if no extension is specified, “.extra-p” is appended) 
| `--model-set-name` _NAME_                                            | Set the name of the generated set of models when outputting an experiment (default: “New model”)
=======
You can find an overview about all command line options under [docs/command-line-options.md](docs/command-line-options.md).
>>>>>>> 1da5868e

### License

[BSD 3-Clause "New" or "Revised" License](LICENSE)

### Citation

Please cite Extra-P in your publications if it helps your research:

    @inproceedings{calotoiu_ea:2013:modeling,
      author = {Calotoiu, Alexandru and Hoefler, Torsten and Poke, Marius and Wolf, Felix},
      month = {November},
      title = {Using Automated Performance Modeling to Find Scalability Bugs in Complex Codes},
      booktitle = {Proc. of the ACM/IEEE Conference on Supercomputing (SC13), Denver, CO, USA},
      year = {2013},
      pages = {1--12},
      publisher = {ACM},
      isbn = {978-1-4503-2378-9},
      doi = {10.1145/2503210.2503277}
    }

### Publications

1. Alexandru Calotoiu, David Beckingsale, Christopher W. Earl, Torsten Hoefler, Ian Karlin, Martin Schulz, Felix Wolf:
   Fast Multi-Parameter Performance Modeling. In Proc. of the 2016 IEEE International Conference on Cluster Computing (
   CLUSTER), Taipei, Taiwan, pages 172–181, IEEE, September
    2016. [PDF](https://apps.fz-juelich.de/jsc-pubsystem/aigaion/attachments/fastmultiparam.pdf-f839eba376c6d61a8c4cab9860b6b3bf.pdf)

2. Marcus Ritter, Alexandru Calotoiu, Sebastian Rinke, Thorsten Reimann, Torsten Hoefler, Felix Wolf: *Learning
   Cost-Effective Sampling Strategies for Empirical Performance Modeling.* In Proc. of the 34th IEEE International
   Parallel and Distributed Processing Symposium (IPDPS), New Orleans, LA, USA, pages 884–895, IEEE, May
    2020. [PDF](https://apps.fz-juelich.de/jsc-pubsystem/aigaion/attachments/ritter_ea_2020_ipdps.pdf-01cbe96f7a170aba7c7ef941f966d292.pdf)

3. Marcus Ritter, Alexander Geiß, Johannes Wehrstein, Alexandru Calotoiu, Thorsten Reimann, Torsten Hoefler, Felix Wolf:
   *Noise-Resilient Empirical Performance Modeling with Deep Neural Networks.* In Proc. of the 35th IEEE International
   Parallel and Distributed Processing Symposium (IPDPS), Portland, Oregon, USA, pages 23–34, IEEE, May
    2021. [PDF](http://htor.inf.ethz.ch/publications/img/noiseresilientmodeling.pdf)<|MERGE_RESOLUTION|>--- conflicted
+++ resolved
@@ -84,14 +84,8 @@
 > Extra-P is designed for weak-scaling, therefore, directly modeling of strong-scaling behaviour is not supported.
 > Instead of modeling the runtime of your strong-scaling experiment, you can model the resource consumption, i.e.,
 > the runtime *times* the number of processors. Extra-P automatically offers this conversion, if it detects that
-<<<<<<< HEAD
-> strong-scaling data was loaded. If you are loading files that contain per-thread/per-rank data you should select 
-> the scaling-type upfront to run the conversion already during the import.
-
-=======
 > strong-scaling data was loaded. If you are loading files that contain per-thread/per-rank data you should select
 > the scaling-type upfront to run the conversion already during the import.
->>>>>>> 1da5868e
 
 #### Graphical user interface
 
@@ -101,7 +95,7 @@
 
 The command line interface is available under the `extrap` command:
 
-`extrap` _OPTIONS_ (`--cube` | `--text` | `--talpas` | `--json` | `--extra-p-3` | `--expereiment`) _FILEPATH_
+`extrap` _OPTIONS_ (`--cube` | `--text` | `--talpas` | `--json` | `--extra-p-3` | `--experiment`) _FILEPATH_
 
 You can use different input formats as shown in the examples below:
 
@@ -111,39 +105,7 @@
 * Create model and save it to text file at the given
   path: `extrap --out test.txt --text test/data/text/one_parameter_1.txt`
 
-<<<<<<< HEAD
-The Extra-P command line interface has the following options.
-
-| Arguments                                                            |                                              |
-|----------------------------------------------------------------------|----------------------------------------------|
-| **Positional**                                                       |                                              
-| _FILEPATH_                                                           | Specify a file path for Extra-P to work with 
-| **Optional**                                                         |                                              
-| `-h`, `--help`                                                       | Show help message and exit                   
-| `--version`                                                          | Show program's version number and exit       
-| `--log` {`debug`, `info`, `warning`, `error`, `critical`}            | Set program's log level (default: `warning`) 
-| **Input options**                                                    |                                              
-| `--cube`                                                             | Load a set of CUBE files and generate a new experiment
-| `--extra-p-3`                                                        | Load data from Extra-P 3 (legacy) experiment
-| `--json`                                                             | Load data from JSON or JSON Lines input file
-| `--talpas`                                                           | Load data from Talpas data format
-| `--text`                                                             | Load data from text input file
-| `--experiment`                                                       | Load Extra-P experiment and generate new models
-| `--scaling` {`weak`, `weak_parallel`, `strong`}                      | Set scaling type when loading data from per-thread/per-rank files (CUBE files) (default: weak) 
-| **Modeling options**                                                 |                                              
-| `--median`                                                           | Use median values for computation instead of mean values (deprecated: use `--measure`)
-| `--measure` {`mean`, `median`, `minimum`, `maximum`}                 | Select measure of values used for computation (default: `mean`)
-| `--modeler` {`default`, `basic`, `refining`, `multi-parameter`}      | Selects the modeler for generating the performance models 
-| `--options` _KEY_=_VALUE_ [_KEY_=_VALUE_ ...]                        | Options for the selected modeler             
-| `--help-modeler` {`default`, `basic`, `refining`, `multi-parameter`} | Show help for modeler options and exit       
-| **Output options**                                                   |                                              
-| `--out` _OUTPUT_PATH_                                                | Specify the output path for Extra-P results  
-| `--print` {`all`, `callpaths`, `metrics`, `parameters`, `functions`, _FORMAT_STRING_} | Set which information should be displayed after modeling. Use one of the presets or specify a formatting string using placeholders (see [docs/output-formatting.md](docs/output-formatting.md)). (default: `all`)
-| `--save-experiment` <i>EXPERIMENT_PATH</i>                           | Saves the experiment including all models as Extra-P experiment (if no extension is specified, “.extra-p” is appended) 
-| `--model-set-name` _NAME_                                            | Set the name of the generated set of models when outputting an experiment (default: “New model”)
-=======
 You can find an overview about all command line options under [docs/command-line-options.md](docs/command-line-options.md).
->>>>>>> 1da5868e
 
 ### License
 
