# Extra-P

**Automated performance modeling for HPC applications**

[![PyPI - Python Version](https://img.shields.io/pypi/pyversions/extrap?style=plastic)](https://badge.fury.io/py/extrap)
![GitHub release (latest by date)](https://img.shields.io/github/v/release/extra-p/extrap?style=plastic)
[![PyPI version](https://badge.fury.io/py/extrap.png)](https://badge.fury.io/py/extrap)
[![PyPI - License](https://img.shields.io/pypi/l/extrap?style=plastic)](https://badge.fury.io/py/extrap)
![GitHub issues](https://img.shields.io/github/issues/extra-p/extrap?style=plastic)
![GitHub pull requests](https://img.shields.io/github/issues-pr/extra-p/extrap?style=plastic)
![GitHub Workflow Status](https://img.shields.io/github/actions/workflow/status/extra-p/extrap/python-package.yml?style=plastic)

[<img alt="Screenshot of Extra-P" src="https://github.com/extra-p/extrap/raw/master/docs/images/extra-p-2d.png" height="200" align="right" title="Screenshot of Extra-P"/>](docs/images/extra-p-2d.png)
Extra-P is an automatic performance-modeling tool that supports the user in the identification of *scalability bugs*. 
A scalability bug is a part of the program whose scaling behavior is unintentionally poor, 
that is, much worse than expected. A performance model is a formula that expresses a performance metric of interest 
such as execution time or energy consumption as a function of one or more execution parameters such as the size of the 
input problem or the number of processors. 

Extra-P uses measurements of various performance metrics at different execution configurations as input to generate 
performance models of code regions (including their calling context) as a function of the execution parameters. 
All it takes to search for scalability issues even in full-blown codes is to run a manageable number of small-scale 
performance experiments, launch Extra-P, and compare the asymptotic or extrapolated performance of the worst instances
to the expectations.

Extra-P generates not only a list of potential scalability bugs but also human-readable models for all 
performance metrics available such as floating-point operations or bytes sent by MPI calls that can be further 
analyzed and compared to identify the root causes of scalability issues.

Extra-P is developed by [TU Darmstadt](https://www.parallel.informatik.tu-darmstadt.de/) – 
in collaboration with [ETH Zurich](https://spcl.inf.ethz.ch/).

*For questions regarding Extra-P please send a message to <extra-p-support@lists.parallel.informatik.tu-darmstadt.de>.*

--------------------------------------------------------------------------------------------

### Table of Contents

1. [Requirements](#Requirements)
2. [Installation](#Installation)
3. [How to use it](#Usage)
4. [License](#License)
5. [Citation](#Citation)
6. [Publications](#Publications)

--------------------------------------------------------------------------------------------

### Requirements

* Python 3.8 or higher
* numpy
* pycubexr
* marshmallow
* packaging
* tqdm
* kaitaistruct
* protobuf
* itanium_demangler
* sympy
* typing-extensions
* PySide6 (for GUI)
* matplotlib (for GUI)
* pyobjc-framework-Cocoa (only for GUI on macOS)

### Installation

Use the following command to install Extra-P and all required packages via `pip`.

```
python -m pip install extrap --upgrade
``` 

The `--upgrade` forces the installation of a new version if a previous version is already installed.

### Usage

Extra-P can be used in two ways, either using the command-line interface or the graphical user interface. More
information about the usage of Extra-P with both interfaces can be found in the [quick start guide](docs/quick-start.md)
.

#### Graphical user interface

The graphical user interface can be started by executing the `extrap-gui` command.

#### Command line interface

The command line interface is available under the `extrap` command:

`extrap` _OPTIONS_ (`--cube` | `--text` | `--talpas` | `--json` | `--extra-p-3` | `--nsight`) _FILEPATH_

You can use different input formats as shown in the examples below:

* Text files: `extrap --text test/data/text/one_parameter_1.txt`
* JSON files: `extrap --json test/data/json/input_1.JSON`
* Talpas files: `extrap --talpas test/data/talpas/talpas_1.txt`
* Create model and save it to text file at the given
  path: `extrap --out test.txt --text test/data/text/one_parameter_1.txt`

The Extra-P command line interface has the following options.

| Arguments                                                            |                                              |
|----------------------------------------------------------------------|----------------------------------------------|
| **Positional**                                                       |                                              
| _FILEPATH_                                                           | Specify a file path for Extra-P to work with 
| **Optional**                                                         |                                              
| `-h`, `--help`                                                       | Show help message and exit                   
| `--version`                                                          | Show program's version number and exit       
| `--log` {`debug`, `info`, `warning`, `error`, `critical`}            | Set program's log level (default: `warning`) 
| **Input options**                                                    |                                              
| `--cube`                                                             | Load a set of CUBE files and generate a new experiment
| `--extra-p-3`                                                        | Load data from Extra-P 3 (legacy) experiment
| `--json`                                                             | Load data from JSON or JSON Lines input file
| `--nsight`                                                           | Load a set of Nsight files and generate a new experiment
| `--talpas`                                                           | Load data from Talpas data format
| `--text`                                                             | Load data from text input file
| `--experiment`                                                       | Load Extra-P experiment and generate new models
<<<<<<< HEAD
| `--scaling` {`weak`, `weak_parallel`, `strong`}                      | Set weak or strong scaling when loading data from CUBE files (default: `weak`) 
=======
| `--scaling` {`weak`, `weak_parallel`, `strong`}                      | Set scaling type when loading data from per-thread/per-rank files (CUBE files) (default: weak) 
>>>>>>> 00799fd2
| **Modeling options**                                                 |                                              
| `--median`                                                           | Use median values for computation instead of mean values  
| `--modeler` {`default`, `basic`, `refining`, `multi-parameter`}      | Selects the modeler for generating the performance models 
| `--options` _KEY_=_VALUE_ [_KEY_=_VALUE_ ...]                        | Options for the selected modeler             
| `--help-modeler` {`default`, `basic`, `refining`, `multi-parameter`} | Show help for modeler options and exit       
| **Output options**                                                   |                                              
| `--out` _OUTPUT_PATH_                                                | Specify the output path for Extra-P results  
| `--print` {`all`, `callpaths`, `metrics`, `parameters`, `functions`, _FORMAT_STRING_} | Set which information should be displayed after modeling. Use one of the presets or specify a formatting string using placeholders (see [docs/output-formatting.md](docs/output-formatting.md)). (default: `all`)
| `--save-experiment` <i>EXPERIMENT_PATH</i>                           | Saves the experiment including all models as Extra-P experiment (if no extension is specified, “.extra-p” is appended) 
| `--model-set-name` _NAME_                                            | Set the name of the generated set of models when outputting an experiment (default: “New model”)

### License

[BSD 3-Clause "New" or "Revised" License](LICENSE)

### Citation

Please cite Extra-P in your publications if it helps your research:

    @inproceedings{calotoiu_ea:2013:modeling,
      author = {Calotoiu, Alexandru and Hoefler, Torsten and Poke, Marius and Wolf, Felix},
      month = {November},
      title = {Using Automated Performance Modeling to Find Scalability Bugs in Complex Codes},
      booktitle = {Proc. of the ACM/IEEE Conference on Supercomputing (SC13), Denver, CO, USA},
      year = {2013},
      pages = {1--12},
      publisher = {ACM},
      isbn = {978-1-4503-2378-9},
      doi = {10.1145/2503210.2503277}
    }

### Publications

1. Alexandru Calotoiu, David Beckingsale, Christopher W. Earl, Torsten Hoefler, Ian Karlin, Martin Schulz, Felix Wolf: Fast Multi-Parameter Performance Modeling. In Proc. of the 2016 IEEE International Conference on Cluster Computing (CLUSTER), Taipei, Taiwan, pages 172–181, IEEE, September 2016. [PDF](https://apps.fz-juelich.de/jsc-pubsystem/aigaion/attachments/fastmultiparam.pdf-f839eba376c6d61a8c4cab9860b6b3bf.pdf)

2. Marcus Ritter, Alexandru Calotoiu, Sebastian Rinke, Thorsten Reimann, Torsten Hoefler, Felix Wolf: *Learning Cost-Effective Sampling Strategies for Empirical Performance Modeling.* In Proc. of the 34th IEEE International Parallel and Distributed Processing Symposium (IPDPS), New Orleans, LA, USA, pages 884–895, IEEE, May 2020. [PDF](https://apps.fz-juelich.de/jsc-pubsystem/aigaion/attachments/ritter_ea_2020_ipdps.pdf-01cbe96f7a170aba7c7ef941f966d292.pdf)

3. Marcus Ritter, Alexander Geiß, Johannes Wehrstein, Alexandru Calotoiu, Thorsten Reimann, Torsten Hoefler, Felix Wolf: *Noise-Resilient Empirical Performance Modeling with Deep Neural Networks.* In Proc. of the 35th IEEE International Parallel and Distributed Processing Symposium (IPDPS), Portland, Oregon, USA, pages 23–34, IEEE, May 2021. [PDF](http://htor.inf.ethz.ch/publications/img/noiseresilientmodeling.pdf)<|MERGE_RESOLUTION|>--- conflicted
+++ resolved
@@ -114,11 +114,7 @@
 | `--talpas`                                                           | Load data from Talpas data format
 | `--text`                                                             | Load data from text input file
 | `--experiment`                                                       | Load Extra-P experiment and generate new models
-<<<<<<< HEAD
 | `--scaling` {`weak`, `weak_parallel`, `strong`}                      | Set weak or strong scaling when loading data from CUBE files (default: `weak`) 
-=======
-| `--scaling` {`weak`, `weak_parallel`, `strong`}                      | Set scaling type when loading data from per-thread/per-rank files (CUBE files) (default: weak) 
->>>>>>> 00799fd2
 | **Modeling options**                                                 |                                              
 | `--median`                                                           | Use median values for computation instead of mean values  
 | `--modeler` {`default`, `basic`, `refining`, `multi-parameter`}      | Selects the modeler for generating the performance models 
